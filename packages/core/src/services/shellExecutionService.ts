/**
 * @license
 * Copyright 2025 Vybestack LLC
 * SPDX-License-Identifier: Apache-2.0
 */

import { spawn } from 'child_process';
import { TextDecoder } from 'util';
import os from 'os';
import stripAnsi from 'strip-ansi';
import { getSystemEncoding } from '../utils/systemEncoding.js';
import { isBinary } from '../utils/textUtils.js';

const SIGKILL_TIMEOUT_MS = 200;

/** A structured result from a shell command execution. */
export interface ShellExecutionResult {
  rawOutput: Buffer;
  output: string;
  stdout: string;
  stderr: string;
  exitCode: number | null;
  signal: NodeJS.Signals | null;
  error: Error | null;
  aborted: boolean;
  pid: number | undefined;
}

export interface ShellExecutionHandle {
  pid: number | undefined;
  result: Promise<ShellExecutionResult>;
}

export type ShellOutputEvent =
  | { type: 'data'; stream: 'stdout' | 'stderr'; chunk: string }
  | { type: 'binary_detected' }
  | { type: 'binary_progress'; bytesReceived: number };

export class ShellExecutionService {
  static execute(
    commandToExecute: string,
    cwd: string,
    onOutputEvent: (event: ShellOutputEvent) => void,
    abortSignal: AbortSignal,
  ): ShellExecutionHandle {
    const isWindows = os.platform() === 'win32';

<<<<<<< HEAD
    // On Windows, always use shell mode for simplicity and compatibility
    // On Unix-like systems, use bash
    const child = spawn(commandToExecute, [], {
      cwd,
      stdio: ['ignore', 'pipe', 'pipe'],
      shell: isWindows ? true : 'bash',
      detached: !isWindows,
      env: { ...process.env, LLXPRT_CLI: '1' },
=======
    const child = spawn(commandToExecute, [], {
      cwd,
      stdio: ['ignore', 'pipe', 'pipe'],
      // Use bash unless in Windows (since it doesn't support bash).
      // For windows, just use the default.
      shell: isWindows ? true : 'bash',
      // Use process groups on non-Windows for robust killing.
      // Windows process termination is handled by `taskkill /t`.
      detached: !isWindows,
      env: {
        ...process.env,
        LLXPRT_CLI: '1',
      },
>>>>>>> 4ca2b655
    });

    const result = new Promise<ShellExecutionResult>((resolve) => {
      // Determine encoding once per process
      const encoding = getSystemEncoding() || 'utf-8';
      // Use 'fatal: false' to avoid throwing on invalid sequences
      // This will insert replacement characters (U+FFFD) for invalid bytes
      // but won't crash the process
      const stdoutDecoder = new TextDecoder(encoding, { fatal: false });
      const stderrDecoder = new TextDecoder(encoding, { fatal: false });

      let stdout = '';
      let stderr = '';
      const outputChunks: Buffer[] = [];
      let error: Error | null = null;
      let exited = false;

      let isStreamingRawContent = true;
      const MAX_SNIFF_SIZE = 4096;
      let sniffedBytes = 0;

      const handleOutput = (data: Buffer, stream: 'stdout' | 'stderr') => {
        outputChunks.push(data);

        if (isStreamingRawContent && sniffedBytes < MAX_SNIFF_SIZE) {
          const sniffBuffer = Buffer.concat(outputChunks.slice(0, 20));
          sniffedBytes = sniffBuffer.length;
          if (isBinary(sniffBuffer)) {
            isStreamingRawContent = false;
            onOutputEvent({ type: 'binary_detected' });
          }
        }

        const decodedChunk =
          stream === 'stdout'
            ? stdoutDecoder.decode(data, { stream: true })
            : stderrDecoder.decode(data, { stream: true });
        const strippedChunk = stripAnsi(decodedChunk);

        if (stream === 'stdout') stdout += strippedChunk;
        else stderr += strippedChunk;

        if (isStreamingRawContent) {
          onOutputEvent({ type: 'data', stream, chunk: strippedChunk });
        } else {
          const totalBytes = outputChunks.reduce((sum, c) => sum + c.length, 0);
          onOutputEvent({ type: 'binary_progress', bytesReceived: totalBytes });
        }
      };

      child.stdout.on('data', (data) => handleOutput(data, 'stdout'));
      child.stderr.on('data', (data) => handleOutput(data, 'stderr'));
      child.on('error', (err) => {
        error = err;
      });

      const abortHandler = async () => {
        if (child.pid && !exited) {
          if (isWindows) {
            spawn('taskkill', ['/pid', child.pid.toString(), '/f', '/t']);
          } else {
            try {
              process.kill(-child.pid, 'SIGTERM');
              await new Promise((res) => setTimeout(res, SIGKILL_TIMEOUT_MS));
              if (!exited) process.kill(-child.pid, 'SIGKILL');
            } catch (_e) {
              if (!exited) child.kill('SIGKILL');
            }
          }
        }
      };

      abortSignal.addEventListener('abort', abortHandler, { once: true });

      child.on('exit', (code, signal) => {
        exited = true;
        abortSignal.removeEventListener('abort', abortHandler);

        stdout += stripAnsi(stdoutDecoder.decode());
        stderr += stripAnsi(stderrDecoder.decode());

        const finalBuffer = Buffer.concat(outputChunks);

        resolve({
          rawOutput: finalBuffer,
          output: stdout + (stderr ? `\n${stderr}` : ''),
          stdout,
          stderr,
          exitCode: code,
          signal,
          error,
          aborted: abortSignal.aborted,
          pid: child.pid,
        });
      });
    });

    return { pid: child.pid, result };
  }
}<|MERGE_RESOLUTION|>--- conflicted
+++ resolved
@@ -45,16 +45,8 @@
   ): ShellExecutionHandle {
     const isWindows = os.platform() === 'win32';
 
-<<<<<<< HEAD
     // On Windows, always use shell mode for simplicity and compatibility
     // On Unix-like systems, use bash
-    const child = spawn(commandToExecute, [], {
-      cwd,
-      stdio: ['ignore', 'pipe', 'pipe'],
-      shell: isWindows ? true : 'bash',
-      detached: !isWindows,
-      env: { ...process.env, LLXPRT_CLI: '1' },
-=======
     const child = spawn(commandToExecute, [], {
       cwd,
       stdio: ['ignore', 'pipe', 'pipe'],
@@ -68,7 +60,6 @@
         ...process.env,
         LLXPRT_CLI: '1',
       },
->>>>>>> 4ca2b655
     });
 
     const result = new Promise<ShellExecutionResult>((resolve) => {
