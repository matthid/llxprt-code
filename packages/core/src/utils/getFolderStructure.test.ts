/**
 * @license
 * Copyright 2025 Google LLC
 * SPDX-License-Identifier: Apache-2.0
 */

import { describe, it, expect, beforeEach, afterEach } from 'vitest';
import fsPromises from 'fs/promises';
import * as nodePath from 'path';
import * as os from 'os';
import { getFolderStructure } from './getFolderStructure.js';
import { FileDiscoveryService } from '../services/fileDiscoveryService.js';
import * as path from 'path';

<<<<<<< HEAD
// Helper to create Dirent-like objects for mocking fs.readdir
const createDirent = (name: string, type: 'file' | 'dir'): FSDirent =>
  ({
    name,
    isFile: () => type === 'file',
    isDirectory: () => type === 'dir',
    isBlockDevice: () => false,
    isCharacterDevice: () => false,
    isSymbolicLink: () => false,
    isFIFO: () => false,
    isSocket: () => false,
  }) as FSDirent;

=======
>>>>>>> 3a224d49
describe('getFolderStructure', () => {
  let testRootDir: string;

  async function createEmptyDir(...pathSegments: string[]) {
    const fullPath = path.join(testRootDir, ...pathSegments);
    await fsPromises.mkdir(fullPath, { recursive: true });
  }

  async function createTestFile(...pathSegments: string[]) {
    const fullPath = path.join(testRootDir, ...pathSegments);
    await fsPromises.mkdir(path.dirname(fullPath), { recursive: true });
    await fsPromises.writeFile(fullPath, '');
    return fullPath;
  }

  beforeEach(async () => {
    testRootDir = await fsPromises.mkdtemp(
      path.join(os.tmpdir(), 'folder-structure-test-'),
    );
  });

  afterEach(async () => {
    await fsPromises.rm(testRootDir, { recursive: true, force: true });
  });

  it('should return basic folder structure', async () => {
    await createTestFile('fileA1.ts');
    await createTestFile('fileA2.js');
    await createTestFile('subfolderB', 'fileB1.md');

    const structure = await getFolderStructure(testRootDir);
    expect(structure.trim()).toBe(
      `
Showing up to 200 items (files + folders).

${testRootDir}${path.sep}
├───fileA1.ts
├───fileA2.js
└───subfolderB${path.sep}
    └───fileB1.md
`.trim(),
    );
  });

  it('should handle an empty folder', async () => {
    const structure = await getFolderStructure(testRootDir);
    expect(structure.trim()).toBe(
      `
Showing up to 200 items (files + folders).

${testRootDir}${path.sep}
`
        .trim()
        .trim(),
    );
  });

  it('should ignore folders specified in ignoredFolders (default)', async () => {
    await createTestFile('.hiddenfile');
    await createTestFile('file1.txt');
    await createEmptyDir('emptyFolder');
    await createTestFile('node_modules', 'somepackage', 'index.js');
    await createTestFile('subfolderA', 'fileA1.ts');
    await createTestFile('subfolderA', 'fileA2.js');
    await createTestFile('subfolderA', 'subfolderB', 'fileB1.md');

    const structure = await getFolderStructure(testRootDir);
    expect(structure.trim()).toBe(
      `
Showing up to 200 items (files + folders). Folders or files indicated with ... contain more items not shown, were ignored, or the display limit (200 items) was reached.

${testRootDir}${path.sep}
├───.hiddenfile
├───file1.txt
├───emptyFolder${path.sep}
├───node_modules${path.sep}...
└───subfolderA${path.sep}
    ├───fileA1.ts
    ├───fileA2.js
    └───subfolderB${path.sep}
        └───fileB1.md
`.trim(),
    );
  });

  it('should ignore folders specified in custom ignoredFolders', async () => {
    await createTestFile('.hiddenfile');
    await createTestFile('file1.txt');
    await createEmptyDir('emptyFolder');
    await createTestFile('node_modules', 'somepackage', 'index.js');
    await createTestFile('subfolderA', 'fileA1.ts');

    const structure = await getFolderStructure(testRootDir, {
      ignoredFolders: new Set(['subfolderA', 'node_modules']),
    });
    const expected = `
Showing up to 200 items (files + folders). Folders or files indicated with ... contain more items not shown, were ignored, or the display limit (200 items) was reached.

${testRootDir}${path.sep}
├───.hiddenfile
├───file1.txt
├───emptyFolder${path.sep}
├───node_modules${path.sep}...
└───subfolderA${path.sep}...
`.trim();
    expect(structure.trim()).toBe(expected);
  });

  it('should filter files by fileIncludePattern', async () => {
    await createTestFile('fileA1.ts');
    await createTestFile('fileA2.js');
    await createTestFile('subfolderB', 'fileB1.md');

    const structure = await getFolderStructure(testRootDir, {
      fileIncludePattern: /\.ts$/,
    });
    const expected = `
Showing up to 200 items (files + folders).

${testRootDir}${path.sep}
├───fileA1.ts
└───subfolderB${path.sep}
`.trim();
    expect(structure.trim()).toBe(expected);
  });

  it('should handle maxItems truncation for files within a folder', async () => {
    await createTestFile('fileA1.ts');
    await createTestFile('fileA2.js');
    await createTestFile('subfolderB', 'fileB1.md');

    const structure = await getFolderStructure(testRootDir, {
      maxItems: 3,
    });
    const expected = `
Showing up to 3 items (files + folders).

${testRootDir}${path.sep}
├───fileA1.ts
├───fileA2.js
└───subfolderB${path.sep}
`.trim();
    expect(structure.trim()).toBe(expected);
  });

  it('should handle maxItems truncation for subfolders', async () => {
    for (let i = 0; i < 5; i++) {
      await createTestFile(`folder-${i}`, 'child.txt');
    }

    const structure = await getFolderStructure(testRootDir, {
      maxItems: 4,
    });
    const expectedRevised = `
Showing up to 4 items (files + folders). Folders or files indicated with ... contain more items not shown, were ignored, or the display limit (4 items) was reached.

${testRootDir}${path.sep}
├───folder-0${path.sep}
├───folder-1${path.sep}
├───folder-2${path.sep}
├───folder-3${path.sep}
└───...
`.trim();
    expect(structure.trim()).toBe(expectedRevised);
  });

  it('should handle maxItems that only allows the root folder itself', async () => {
    await createTestFile('fileA1.ts');
    await createTestFile('fileA2.ts');
    await createTestFile('subfolderB', 'fileB1.ts');

    const structure = await getFolderStructure(testRootDir, {
      maxItems: 1,
    });
    const expected = `
Showing up to 1 items (files + folders). Folders or files indicated with ... contain more items not shown, were ignored, or the display limit (1 items) was reached.

${testRootDir}${path.sep}
├───fileA1.ts
├───...
└───...
`.trim();
    expect(structure.trim()).toBe(expected);
  });

  it('should handle non-existent directory', async () => {
    const nonExistentPath = path.join(testRootDir, 'non-existent');
    const structure = await getFolderStructure(nonExistentPath);
    expect(structure).toContain(
      `Error: Could not read directory "${nonExistentPath}". Check path and permissions.`,
    );
  });

  it('should handle deep folder structure within limits', async () => {
    await createTestFile('level1', 'level2', 'level3', 'file.txt');

    const structure = await getFolderStructure(testRootDir, {
      maxItems: 10,
    });
    const expected = `
Showing up to 10 items (files + folders).

${testRootDir}${path.sep}
└───level1${path.sep}
    └───level2${path.sep}
        └───level3${path.sep}
            └───file.txt
`.trim();
    expect(structure.trim()).toBe(expected);
  });

  it('should truncate deep folder structure if maxItems is small', async () => {
    await createTestFile('level1', 'level2', 'level3', 'file.txt');

    const structure = await getFolderStructure(testRootDir, {
      maxItems: 3,
    });
    const expected = `
Showing up to 3 items (files + folders).

${testRootDir}${path.sep}
└───level1${path.sep}
    └───level2${path.sep}
        └───level3${path.sep}
`.trim();
    expect(structure.trim()).toBe(expected);
  });
<<<<<<< HEAD
});

describe('getFolderStructure gitignore', () => {
  beforeEach(() => {
    vi.resetAllMocks();
    (path.resolve as Mock).mockImplementation((str: string) => str);

    (fsPromises.readdir as Mock).mockImplementation(async (p) => {
      const path = p.toString();
      if (path === '/test/project') {
        return [
          createDirent('file1.txt', 'file'),
          createDirent('node_modules', 'dir'),
          createDirent('ignored.txt', 'file'),
          createDirent('.llxprt', 'dir'),
        ] as any;
      }
      if (path === '/test/project/node_modules') {
        return [createDirent('some-package', 'dir')] as any;
      }
      if (path === '/test/project/.llxprt') {
        return [
          createDirent('config.yaml', 'file'),
          createDirent('logs.json', 'file'),
        ] as any;
      }
      return [];
    });

    (fs.readFileSync as Mock).mockImplementation((p) => {
      const path = p.toString();
      if (path === '/test/project/.gitignore') {
        return 'ignored.txt\nnode_modules/\n.llxprt/\n!/.llxprt/config.yaml';
      }
      return '';
=======

  describe('with gitignore', () => {
    beforeEach(async () => {
      await fsPromises.mkdir(path.join(testRootDir, '.git'), {
        recursive: true,
      });
    });

    it('should ignore files and folders specified in .gitignore', async () => {
      await fsPromises.writeFile(
        nodePath.join(testRootDir, '.gitignore'),
        'ignored.txt\nnode_modules/\n.gemini/*\n!/.gemini/config.yaml',
      );
      await createTestFile('file1.txt');
      await createTestFile('node_modules', 'some-package', 'index.js');
      await createTestFile('ignored.txt');
      await createTestFile('.gemini', 'config.yaml');
      await createTestFile('.gemini', 'logs.json');

      const fileService = new FileDiscoveryService(testRootDir);
      const structure = await getFolderStructure(testRootDir, {
        fileService,
      });

      expect(structure).not.toContain('ignored.txt');
      expect(structure).toContain(`node_modules${path.sep}...`);
      expect(structure).not.toContain('logs.json');
      expect(structure).toContain('config.yaml');
      expect(structure).toContain('file1.txt');
>>>>>>> 3a224d49
    });

    it('should not ignore files if respectGitIgnore is false', async () => {
      await fsPromises.writeFile(
        nodePath.join(testRootDir, '.gitignore'),
        'ignored.txt',
      );
      await createTestFile('file1.txt');
      await createTestFile('ignored.txt');

      const fileService = new FileDiscoveryService(testRootDir);
      const structure = await getFolderStructure(testRootDir, {
        fileService,
        fileFilteringOptions: {
          respectGeminiIgnore: false,
          respectGitIgnore: false,
        },
      });

      expect(structure).toContain('ignored.txt');
      expect(structure).toContain('file1.txt');
    });
  });

  describe('with geminiignore', () => {
    it('should ignore geminiignore files by default', async () => {
      await fsPromises.writeFile(
        nodePath.join(testRootDir, '.geminiignore'),
        'ignored.txt\nnode_modules/\n.gemini/\n!/.gemini/config.yaml',
      );
      await createTestFile('file1.txt');
      await createTestFile('node_modules', 'some-package', 'index.js');
      await createTestFile('ignored.txt');
      await createTestFile('.gemini', 'config.yaml');
      await createTestFile('.gemini', 'logs.json');

      const fileService = new FileDiscoveryService(testRootDir);
      const structure = await getFolderStructure(testRootDir, {
        fileService,
      });
      expect(structure).not.toContain('ignored.txt');
      expect(structure).toContain(`node_modules${path.sep}...`);
      expect(structure).not.toContain('logs.json');
    });

    it('should not ignore files if respectGeminiIgnore is false', async () => {
      await fsPromises.writeFile(
        nodePath.join(testRootDir, '.geminiignore'),
        'ignored.txt\nnode_modules/\n.gemini/\n!/.gemini/config.yaml',
      );
      await createTestFile('file1.txt');
      await createTestFile('node_modules', 'some-package', 'index.js');
      await createTestFile('ignored.txt');
      await createTestFile('.gemini', 'config.yaml');
      await createTestFile('.gemini', 'logs.json');

      const fileService = new FileDiscoveryService(testRootDir);
      const structure = await getFolderStructure(testRootDir, {
        fileService,
        fileFilteringOptions: {
          respectGeminiIgnore: false,
          respectGitIgnore: true, // Explicitly disable gemini ignore only
        },
      });
      expect(structure).toContain('ignored.txt');
      // node_modules is still ignored by default
      expect(structure).toContain(`node_modules${path.sep}...`);
    });
  });
});<|MERGE_RESOLUTION|>--- conflicted
+++ resolved
@@ -12,22 +12,6 @@
 import { FileDiscoveryService } from '../services/fileDiscoveryService.js';
 import * as path from 'path';
 
-<<<<<<< HEAD
-// Helper to create Dirent-like objects for mocking fs.readdir
-const createDirent = (name: string, type: 'file' | 'dir'): FSDirent =>
-  ({
-    name,
-    isFile: () => type === 'file',
-    isDirectory: () => type === 'dir',
-    isBlockDevice: () => false,
-    isCharacterDevice: () => false,
-    isSymbolicLink: () => false,
-    isFIFO: () => false,
-    isSocket: () => false,
-  }) as FSDirent;
-
-=======
->>>>>>> 3a224d49
 describe('getFolderStructure', () => {
   let testRootDir: string;
 
@@ -255,43 +239,6 @@
 `.trim();
     expect(structure.trim()).toBe(expected);
   });
-<<<<<<< HEAD
-});
-
-describe('getFolderStructure gitignore', () => {
-  beforeEach(() => {
-    vi.resetAllMocks();
-    (path.resolve as Mock).mockImplementation((str: string) => str);
-
-    (fsPromises.readdir as Mock).mockImplementation(async (p) => {
-      const path = p.toString();
-      if (path === '/test/project') {
-        return [
-          createDirent('file1.txt', 'file'),
-          createDirent('node_modules', 'dir'),
-          createDirent('ignored.txt', 'file'),
-          createDirent('.llxprt', 'dir'),
-        ] as any;
-      }
-      if (path === '/test/project/node_modules') {
-        return [createDirent('some-package', 'dir')] as any;
-      }
-      if (path === '/test/project/.llxprt') {
-        return [
-          createDirent('config.yaml', 'file'),
-          createDirent('logs.json', 'file'),
-        ] as any;
-      }
-      return [];
-    });
-
-    (fs.readFileSync as Mock).mockImplementation((p) => {
-      const path = p.toString();
-      if (path === '/test/project/.gitignore') {
-        return 'ignored.txt\nnode_modules/\n.llxprt/\n!/.llxprt/config.yaml';
-      }
-      return '';
-=======
 
   describe('with gitignore', () => {
     beforeEach(async () => {
@@ -303,13 +250,13 @@
     it('should ignore files and folders specified in .gitignore', async () => {
       await fsPromises.writeFile(
         nodePath.join(testRootDir, '.gitignore'),
-        'ignored.txt\nnode_modules/\n.gemini/*\n!/.gemini/config.yaml',
+        'ignored.txt\nnode_modules/\n.llxprt/*\n!/.llxprt/config.yaml',
       );
       await createTestFile('file1.txt');
       await createTestFile('node_modules', 'some-package', 'index.js');
       await createTestFile('ignored.txt');
-      await createTestFile('.gemini', 'config.yaml');
-      await createTestFile('.gemini', 'logs.json');
+      await createTestFile('.llxprt', 'config.yaml');
+      await createTestFile('.llxprt', 'logs.json');
 
       const fileService = new FileDiscoveryService(testRootDir);
       const structure = await getFolderStructure(testRootDir, {
@@ -321,7 +268,6 @@
       expect(structure).not.toContain('logs.json');
       expect(structure).toContain('config.yaml');
       expect(structure).toContain('file1.txt');
->>>>>>> 3a224d49
     });
 
     it('should not ignore files if respectGitIgnore is false', async () => {
@@ -350,13 +296,13 @@
     it('should ignore geminiignore files by default', async () => {
       await fsPromises.writeFile(
         nodePath.join(testRootDir, '.geminiignore'),
-        'ignored.txt\nnode_modules/\n.gemini/\n!/.gemini/config.yaml',
+        'ignored.txt\nnode_modules/\n.llxprt/\n!/.llxprt/config.yaml',
       );
       await createTestFile('file1.txt');
       await createTestFile('node_modules', 'some-package', 'index.js');
       await createTestFile('ignored.txt');
-      await createTestFile('.gemini', 'config.yaml');
-      await createTestFile('.gemini', 'logs.json');
+      await createTestFile('.llxprt', 'config.yaml');
+      await createTestFile('.llxprt', 'logs.json');
 
       const fileService = new FileDiscoveryService(testRootDir);
       const structure = await getFolderStructure(testRootDir, {
@@ -370,13 +316,13 @@
     it('should not ignore files if respectGeminiIgnore is false', async () => {
       await fsPromises.writeFile(
         nodePath.join(testRootDir, '.geminiignore'),
-        'ignored.txt\nnode_modules/\n.gemini/\n!/.gemini/config.yaml',
+        'ignored.txt\nnode_modules/\n.llxprt/\n!/.llxprt/config.yaml',
       );
       await createTestFile('file1.txt');
       await createTestFile('node_modules', 'some-package', 'index.js');
       await createTestFile('ignored.txt');
-      await createTestFile('.gemini', 'config.yaml');
-      await createTestFile('.gemini', 'logs.json');
+      await createTestFile('.llxprt', 'config.yaml');
+      await createTestFile('.llxprt', 'logs.json');
 
       const fileService = new FileDiscoveryService(testRootDir);
       const structure = await getFolderStructure(testRootDir, {
@@ -391,4 +337,4 @@
       expect(structure).toContain(`node_modules${path.sep}...`);
     });
   });
-});+});
