--- conflicted
+++ resolved
@@ -27,21 +27,15 @@
 // } from '@opentelemetry/sdk-metrics';
 // import { HttpInstrumentation } from '@opentelemetry/instrumentation-http';
 import { Config } from '../config/config.js';
-<<<<<<< HEAD
+// TELEMETRY REMOVED: Commented out unused imports for telemetry
 // import { SERVICE_NAME } from './constants.js';
 // import { initializeMetrics } from './metrics.js';
-// TELEMETRY REMOVED: ClearcutLogger import disabled
 // import { ClearcutLogger } from './clearcut-logger/clearcut-logger.js';
-=======
-import { SERVICE_NAME } from './constants.js';
-import { initializeMetrics } from './metrics.js';
-import { ClearcutLogger } from './clearcut-logger/clearcut-logger.js';
-import {
-  FileLogExporter,
-  FileMetricExporter,
-  FileSpanExporter,
-} from './file-exporters.js';
->>>>>>> 3a224d49
+// import {
+//   FileLogExporter,
+//   FileMetricExporter,
+//   FileSpanExporter,
+// } from './file-exporters.js';
 
 // For troubleshooting, set the log level to DiagLogLevel.DEBUG
 diag.setLogger(new DiagConsoleLogger(), DiagLogLevel.INFO);
