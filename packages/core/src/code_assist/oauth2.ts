/**
 * @license
 * Copyright 2025 Google LLC
 * SPDX-License-Identifier: Apache-2.0
 */

import {
  OAuth2Client,
  Credentials,
  Compute,
  CodeChallengeMethod,
} from 'google-auth-library';
import * as http from 'http';
import url from 'url';
import crypto from 'crypto';
import * as net from 'net';
import path from 'node:path';
import { promises as fs } from 'node:fs';
import * as os from 'os';
import { Config } from '../config/config.js';
import { getErrorMessage } from '../utils/errors.js';
import {
  cacheGoogleAccount,
  getCachedGoogleAccount,
  clearCachedGoogleAccount,
} from '../utils/user_account.js';
import { AuthType } from '../core/contentGenerator.js';
import readline from 'node:readline';
import open from 'open';

//  OAuth Client ID used to initiate OAuth2Client class.
const OAUTH_CLIENT_ID =
  '681255809395-oo8ft2oprdrnp9e3aqf6av3hmdib135j.apps.googleusercontent.com';

// OAuth Secret value used to initiate OAuth2Client class.
// Note: It's ok to save this in git because this is an installed application
// as described here: https://developers.google.com/identity/protocols/oauth2#installed
// "The process results in a client ID and, in some cases, a client secret,
// which you embed in the source code of your application. (In this context,
// the client secret is obviously not treated as a secret.)"
const OAUTH_CLIENT_SECRET = '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';

// OAuth Scopes for Cloud Code authorization.
const OAUTH_SCOPE = [
  'https://www.googleapis.com/auth/cloud-platform',
  'https://www.googleapis.com/auth/userinfo.email',
  'https://www.googleapis.com/auth/userinfo.profile',
];

const HTTP_REDIRECT = 301;
const SIGN_IN_SUCCESS_URL =
  'https://developers.google.com/gemini-code-assist/auth_success_gemini';
const SIGN_IN_FAILURE_URL =
  'https://developers.google.com/gemini-code-assist/auth_failure_gemini';

const LLXPRT_DIR = '.llxprt';
const CREDENTIAL_FILENAME = 'oauth_creds.json';

/**
 * An Authentication URL for updating the credentials of a Oauth2Client
 * as well as a promise that will resolve when the credentials have
 * been refreshed (or which throws error when refreshing credentials failed).
 */
export interface OauthWebLogin {
  authUrl: string;
  loginCompletePromise: Promise<void>;
}

export async function getOauthClient(
  authType: AuthType,
  config: Config,
): Promise<OAuth2Client> {
  // Handle USE_NONE auth type - skip OAuth entirely
  if (authType === AuthType.USE_NONE) {
    throw new Error('OAuth not required for USE_NONE auth type');
  }

  const client = new OAuth2Client({
    clientId: OAUTH_CLIENT_ID,
    clientSecret: OAUTH_CLIENT_SECRET,
    transporterOptions: {
      proxy: config.getProxy(),
    },
  });
<<<<<<< HEAD
  client.on('tokens', (tokens: Credentials) => {
    // Don't await - cache credentials asynchronously to avoid blocking
    cacheCredentials(tokens).catch((error) => {
      console.error('Error caching OAuth tokens:', error);
    });
=======

  if (
    process.env.GOOGLE_GENAI_USE_GCA &&
    process.env.GOOGLE_CLOUD_ACCESS_TOKEN
  ) {
    client.setCredentials({
      access_token: process.env.GOOGLE_CLOUD_ACCESS_TOKEN,
    });
    await fetchAndCacheUserInfo(client);
    return client;
  }

  client.on('tokens', async (tokens: Credentials) => {
    await cacheCredentials(tokens);
>>>>>>> 3a224d49
  });

  // If there are cached creds on disk, they always take precedence
  if (await loadCachedCredentials(client)) {
    // Found valid cached credentials.
    // Check if we need to retrieve Google Account ID or Email
    if (!getCachedGoogleAccount()) {
      try {
        await fetchAndCacheUserInfo(client);
      } catch {
        // Non-fatal, continue with existing auth.
      }
    }
    // Loaded cached credentials
    return client;
  }

  // In Google Cloud Shell, we can use Application Default Credentials (ADC)
  // provided via its metadata server to authenticate non-interactively using
  // the identity of the user logged into Cloud Shell.
  if (authType === AuthType.CLOUD_SHELL) {
    try {
      console.log("Attempting to authenticate via Cloud Shell VM's ADC.");
      const computeClient = new Compute({
        // We can leave this empty, since the metadata server will provide
        // the service account email.
      });
      await computeClient.getAccessToken();
      console.log('Authentication successful.');

      // Do not cache creds in this case; note that Compute client will handle its own refresh
      return computeClient;
    } catch (e) {
      throw new Error(
        `Could not authenticate using Cloud Shell credentials. Please select a different authentication method or ensure you are in a properly configured environment. Error: ${getErrorMessage(
          e,
        )}`,
      );
    }
  }

  if (config.isBrowserLaunchSuppressed()) {
    let success = false;
    const maxRetries = 2;
    for (let i = 0; !success && i < maxRetries; i++) {
      success = await authWithUserCode(client);
      if (!success) {
        console.error(
          '\nFailed to authenticate with user code.',
          i === maxRetries - 1 ? '' : 'Retrying...\n',
        );
      }
    }
    if (!success) {
      process.exit(1);
    }
  } else {
    const webLogin = await authWithWeb(client);

    console.log(
      `\n\nCode Assist login required.\n` +
        `Attempting to open authentication page in your browser.\n` +
        `Otherwise navigate to:\n\n${webLogin.authUrl}\n\n`,
    );
    try {
      // Attempt to open the authentication URL in the default browser.
      // We do not use the `wait` option here because the main script's execution
      // is already paused by `loginCompletePromise`, which awaits the server callback.
      const childProcess = await open(webLogin.authUrl);

      // IMPORTANT: Attach an error handler to the returned child process.
      // Without this, if `open` fails to spawn a process (e.g., `xdg-open` is not found
      // in a minimal Docker container), it will emit an unhandled 'error' event,
      // causing the entire Node.js process to crash.
      childProcess.on('error', (_) => {
        console.error(
          'Failed to open browser automatically. Please try running again with NO_BROWSER=true set.',
        );
        process.exit(1);
      });
    } catch (err) {
      console.error(
        'An unexpected error occurred while trying to open the browser:',
        err,
        '\nPlease try running again with NO_BROWSER=true set.',
      );
      process.exit(1);
    }
    console.log('Waiting for authentication...');

    await webLogin.loginCompletePromise;
  }

  return client;
}

async function authWithUserCode(client: OAuth2Client): Promise<boolean> {
  const redirectUri = 'https://codeassist.google.com/authcode';
  const codeVerifier = await client.generateCodeVerifierAsync();
  const state = crypto.randomBytes(32).toString('hex');
  const authUrl: string = client.generateAuthUrl({
    redirect_uri: redirectUri,
    access_type: 'offline',
    scope: OAUTH_SCOPE,
    code_challenge_method: CodeChallengeMethod.S256,
    code_challenge: codeVerifier.codeChallenge,
    state,
  });
  console.log('Please visit the following URL to authorize the application:');
  console.log('');
  console.log(authUrl);
  console.log('');

  const code = await new Promise<string>((resolve) => {
    const rl = readline.createInterface({
      input: process.stdin,
      output: process.stdout,
    });
    rl.question('Enter the authorization code: ', (code) => {
      rl.close();
      resolve(code.trim());
    });
  });

  if (!code) {
    console.error('Authorization code is required.');
    return false;
  }

  try {
    const { tokens } = await client.getToken({
      code,
      codeVerifier: codeVerifier.codeVerifier,
      redirect_uri: redirectUri,
    });
    client.setCredentials(tokens);
  } catch (_error) {
    return false;
  }
  return true;
}

async function authWithWeb(client: OAuth2Client): Promise<OauthWebLogin> {
  const port = await getAvailablePort();
  // The hostname used for the HTTP server binding (e.g., '0.0.0.0' in Docker).
  const host = process.env.OAUTH_CALLBACK_HOST || 'localhost';
  // The `redirectUri` sent to Google's authorization server MUST use a loopback IP literal
  // (i.e., 'localhost' or '127.0.0.1'). This is a strict security policy for credentials of
  // type 'Desktop app' or 'Web application' (when using loopback flow) to mitigate
  // authorization code interception attacks.
  const redirectUri = `http://localhost:${port}/oauth2callback`;
  const state = crypto.randomBytes(32).toString('hex');
  const authUrl = client.generateAuthUrl({
    redirect_uri: redirectUri,
    access_type: 'offline',
    scope: OAUTH_SCOPE,
    state,
  });

  const loginCompletePromise = new Promise<void>((resolve, reject) => {
    const server = http.createServer(async (req, res) => {
      try {
        if (req.url!.indexOf('/oauth2callback') === -1) {
          res.writeHead(HTTP_REDIRECT, { Location: SIGN_IN_FAILURE_URL });
          res.end();
          reject(new Error('Unexpected request: ' + req.url));
        }
        // acquire the code from the querystring, and close the web server.
        const qs = new url.URL(req.url!, 'http://localhost:3000').searchParams;
        if (qs.get('error')) {
          res.writeHead(HTTP_REDIRECT, { Location: SIGN_IN_FAILURE_URL });
          res.end();

          reject(new Error(`Error during authentication: ${qs.get('error')}`));
        } else if (qs.get('state') !== state) {
          res.end('State mismatch. Possible CSRF attack');

          reject(new Error('State mismatch. Possible CSRF attack'));
        } else if (qs.get('code')) {
          const { tokens } = await client.getToken({
            code: qs.get('code')!,
            redirect_uri: redirectUri,
          });
          client.setCredentials(tokens);
          // Retrieve and cache Google Account ID during authentication
          try {
            await fetchAndCacheUserInfo(client);
          } catch (error) {
            console.error(
              'Failed to retrieve Google Account ID during authentication:',
              error,
            );
            // Don't fail the auth flow if Google Account ID retrieval fails
          }

          res.writeHead(HTTP_REDIRECT, { Location: SIGN_IN_SUCCESS_URL });
          res.end();
          resolve();
        } else {
          reject(new Error('No code found in request'));
        }
      } catch (e) {
        reject(e);
      } finally {
        server.close();
      }
    });
    server.listen(port, host);
  });

  return {
    authUrl,
    loginCompletePromise,
  };
}

export function getAvailablePort(): Promise<number> {
  return new Promise((resolve, reject) => {
    let port = 0;
    try {
      const portStr = process.env.OAUTH_CALLBACK_PORT;
      if (portStr) {
        port = parseInt(portStr, 10);
        if (isNaN(port) || port <= 0 || port > 65535) {
          return reject(
            new Error(`Invalid value for OAUTH_CALLBACK_PORT: "${portStr}"`),
          );
        }
        return resolve(port);
      }
      const server = net.createServer();
      server.listen(0, () => {
        const address = server.address()! as net.AddressInfo;
        port = address.port;
      });
      server.on('listening', () => {
        server.close();
        server.unref();
      });
      server.on('error', (e) => reject(e));
      server.on('close', () => resolve(port));
    } catch (e) {
      reject(e);
    }
  });
}

async function loadCachedCredentials(client: OAuth2Client): Promise<boolean> {
  try {
    const keyFile =
      process.env.GOOGLE_APPLICATION_CREDENTIALS || getCachedCredentialPath();

    const creds = await fs.readFile(keyFile, 'utf-8');
    client.setCredentials(JSON.parse(creds));

    // This will verify locally that the credentials look good.
    const { token } = await client.getAccessToken();
    if (!token) {
      return false;
    }

    // This will check with the server to see if it hasn't been revoked.
    await client.getTokenInfo(token);

    return true;
  } catch (_) {
    return false;
  }
}

async function cacheCredentials(credentials: Credentials) {
  const filePath = getCachedCredentialPath();
  const dir = path.dirname(filePath);

  try {
    // Check if directory exists first to avoid unnecessary mkdir calls
    await fs.access(dir);
  } catch {
    // Directory doesn't exist, create it
    try {
      await fs.mkdir(dir, { recursive: true });
    } catch (error) {
      // Handle race condition where directory was created between access and mkdir
      if ((error as NodeJS.ErrnoException).code !== 'EEXIST') {
        console.error('Failed to create OAuth cache directory:', error);
        // Don't throw - allow OAuth to continue without caching
        return;
      }
    }
  }

  try {
    const credString = JSON.stringify(credentials, null, 2);
    await fs.writeFile(filePath, credString);
  } catch (error) {
    console.error('Failed to cache OAuth credentials:', error);
    // Don't throw - allow OAuth to continue without caching
  }
}

function getCachedCredentialPath(): string {
  return path.join(os.homedir(), LLXPRT_DIR, CREDENTIAL_FILENAME);
}

export async function clearCachedCredentialFile() {
  try {
    await fs.rm(getCachedCredentialPath(), { force: true });
    // Clear the Google Account ID cache when credentials are cleared
    await clearCachedGoogleAccount();
  } catch (_) {
    /* empty */
  }
}

async function fetchAndCacheUserInfo(client: OAuth2Client): Promise<void> {
  try {
    const { token } = await client.getAccessToken();
    if (!token) {
      return;
    }

    const response = await fetch(
      'https://www.googleapis.com/oauth2/v2/userinfo',
      {
        headers: {
          Authorization: `Bearer ${token}`,
        },
      },
    );

    if (!response.ok) {
      console.error(
        'Failed to fetch user info:',
        response.status,
        response.statusText,
      );
      return;
    }

    const userInfo = (await response.json()) as { email?: string };
    if (userInfo.email) {
      await cacheGoogleAccount(userInfo.email);
    }
  } catch (error) {
    console.error('Error retrieving user info:', error);
  }
}<|MERGE_RESOLUTION|>--- conflicted
+++ resolved
@@ -82,13 +82,6 @@
       proxy: config.getProxy(),
     },
   });
-<<<<<<< HEAD
-  client.on('tokens', (tokens: Credentials) => {
-    // Don't await - cache credentials asynchronously to avoid blocking
-    cacheCredentials(tokens).catch((error) => {
-      console.error('Error caching OAuth tokens:', error);
-    });
-=======
 
   if (
     process.env.GOOGLE_GENAI_USE_GCA &&
@@ -101,9 +94,11 @@
     return client;
   }
 
-  client.on('tokens', async (tokens: Credentials) => {
-    await cacheCredentials(tokens);
->>>>>>> 3a224d49
+  client.on('tokens', (tokens: Credentials) => {
+    // Don't await - cache credentials asynchronously to avoid blocking
+    cacheCredentials(tokens).catch((error) => {
+      console.error('Error caching OAuth tokens:', error);
+    });
   });
 
   // If there are cached creds on disk, they always take precedence
