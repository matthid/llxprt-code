/**
 * @license
 * Copyright 2025 Google LLC
 * SPDX-License-Identifier: Apache-2.0
 */

import {
  EmbedContentParameters,
  GenerateContentConfig,
  Part,
  SchemaUnion,
  PartListUnion,
  Content,
  Tool,
  GenerateContentResponse,
} from '@google/genai';
import { getFolderStructure } from '../utils/getFolderStructure.js';
import {
  Turn,
  ServerGeminiStreamEvent,
  GeminiEventType,
  ChatCompressionInfo,
} from './turn.js';
import { Config } from '../config/config.js';
import { getCoreSystemPrompt, getCompressionPrompt } from './prompts.js';
import { ReadManyFilesTool } from '../tools/read-many-files.js';
import { getResponseText } from '../utils/generateContentResponseUtilities.js';
import { checkNextSpeaker } from '../utils/nextSpeakerChecker.js';
import { reportError } from '../utils/errorReporting.js';
import { GeminiChat } from './geminiChat.js';
import { retryWithBackoff } from '../utils/retry.js';
import { getErrorMessage } from '../utils/errors.js';
import { tokenLimit } from './tokenLimits.js';
import {
  AuthType,
  ContentGenerator,
  ContentGeneratorConfig,
  createContentGenerator,
} from './contentGenerator.js';
import { ProxyAgent, setGlobalDispatcher } from 'undici';
import { DEFAULT_GEMINI_FLASH_MODEL } from '../config/models.js';

function isThinkingSupported(model: string) {
  if (model.startsWith('gemini-2.5')) return true;
  return false;
}

/**
 * Returns the index of the content after the fraction of the total characters in the history.
 *
 * Exported for testing purposes.
 */
export function findIndexAfterFraction(
  history: Content[],
  fraction: number,
): number {
  if (fraction <= 0 || fraction >= 1) {
    throw new Error('Fraction must be between 0 and 1');
  }

  const contentLengths = history.map(
    (content) => JSON.stringify(content).length,
  );

  const totalCharacters = contentLengths.reduce(
    (sum, length) => sum + length,
    0,
  );
  const targetCharacters = totalCharacters * fraction;

  let charactersSoFar = 0;
  for (let i = 0; i < contentLengths.length; i++) {
    charactersSoFar += contentLengths[i];
    if (charactersSoFar >= targetCharacters) {
      return i;
    }
  }
  return contentLengths.length;
}

export class GeminiClient {
  private chat?: GeminiChat;
  private contentGenerator?: ContentGenerator;
  private embeddingModel: string;
  private generateContentConfig: GenerateContentConfig = {
    temperature: 0,
    topP: 1,
  };
  private readonly MAX_TURNS = 100;
  /**
   * Threshold for compression token count as a fraction of the model's token limit.
   * If the chat history exceeds this threshold, it will be compressed.
   */
  private readonly COMPRESSION_TOKEN_THRESHOLD = 0.7;
  /**
   * The fraction of the latest chat history to keep. A value of 0.3
   * means that only the last 30% of the chat history will be kept after compression.
   */
  private readonly COMPRESSION_PRESERVE_THRESHOLD = 0.3;

  constructor(private config: Config) {
    if (config.getProxy()) {
      setGlobalDispatcher(new ProxyAgent(config.getProxy() as string));
    }

    this.embeddingModel = config.getEmbeddingModel();
  }

  async initialize(contentGeneratorConfig: ContentGeneratorConfig) {
    this.contentGenerator = await createContentGenerator(
      contentGeneratorConfig,
      this.config.getSessionId(),
    );
    this.chat = await this.startChat();
  }

  getContentGenerator(): ContentGenerator {
    if (!this.contentGenerator) {
      throw new Error('Content generator not initialized');
    }
    return this.contentGenerator;
  }

  async getPublicContentGenerator(): Promise<ContentGenerator> {
    return this.getContentGenerator();
  }

  async updateModel(newModel: string): Promise<void> {
    this.config.setModel(newModel);

    // Re-initialize the chat with the new model
    this.chat = await this.startChat();
  }

  async listAvailableModels(): Promise<
    Array<{ name: string; displayName?: string; description?: string }>
  > {
    // Try to list models using the REST API directly
    const authType = this.config.getContentGeneratorConfig()?.authType;
    const apiKey = this.config.getContentGeneratorConfig()?.apiKey;

    if (authType === AuthType.USE_GEMINI && apiKey) {
      try {
        const response = await fetch(
          `https://generativelanguage.googleapis.com/v1beta/models?key=${apiKey}`,
          {
            method: 'GET',
            headers: {
              'Content-Type': 'application/json',
            },
          },
        );

        if (!response.ok) {
          const errorBody = await response.text();
          throw new Error(
            `Failed to list models: ${response.status} ${response.statusText} - ${errorBody}`,
          );
        }
        const data = (await response.json()) as {
          models?: Array<{
            name: string;
            displayName?: string;
            description?: string;
          }>;
        };
        return data.models || [];
      } catch (_error) {
        // Network or parsing errors – return empty array so callers can fallback gracefully
        return [];
      }
    } else if (authType === AuthType.LOGIN_WITH_GOOGLE) {
      // For OAuth, model listing is not supported by the Code Assist API
      // Return a special marker to indicate OAuth authentication
      return [
        {
          name: 'oauth-not-supported',
          displayName: 'OAuth Authentication',
          description:
            'Model listing is not available with OAuth authentication',
        },
      ];
    }
    // Return empty array if we can't fetch models
    return [];
  }

  async addHistory(content: Content) {
    this.getChat().addHistory(content);
  }

  getChat(): GeminiChat {
    if (!this.chat) {
      throw new Error('Chat not initialized');
    }
    return this.chat;
  }

  getHistory(): Content[] {
    return this.getChat().getHistory();
  }

  setHistory(history: Content[]) {
    this.getChat().setHistory(history);
  }

  async resetChat(): Promise<void> {
    this.chat = await this.startChat();
  }

  private async getEnvironment(): Promise<Part[]> {
    const cwd = this.config.getWorkingDir();
    const today = new Date().toLocaleDateString(undefined, {
      weekday: 'long',
      year: 'numeric',
      month: 'long',
      day: 'numeric',
    });
    const platform = process.platform;
    const folderStructure = await getFolderStructure(cwd, {
      fileService: this.config.getFileService(),
    });
    const context = `
  This is the Gemini CLI. We are setting up the context for our chat.
  Today's date is ${today}.
  My operating system is: ${platform}
  I'm currently working in the directory: ${cwd}
  ${folderStructure}
          `.trim();

    const initialParts: Part[] = [{ text: context }];
    const toolRegistry = await this.config.getToolRegistry();

    // Add full file context if the flag is set
    if (this.config.getFullContext()) {
      try {
        const readManyFilesTool = toolRegistry.getTool(
          'read_many_files',
        ) as ReadManyFilesTool;
        if (readManyFilesTool) {
          // Read all files in the target directory
          const result = await readManyFilesTool.execute(
            {
              paths: ['**/*'], // Read everything recursively
              useDefaultExcludes: true, // Use default excludes
            },
            AbortSignal.timeout(30000),
          );
          if (result.llmContent) {
            initialParts.push({
              text: `\n--- Full File Context ---\n${result.llmContent}`,
            });
          } else {
            console.warn(
              'Full context requested, but read_many_files returned no content.',
            );
          }
        } else {
          console.warn(
            'Full context requested, but read_many_files tool not found.',
          );
        }
      } catch (error) {
        // Not using reportError here as it's a startup/config phase, not a chat/generation phase error.
        console.error('Error reading full file context:', error);
        initialParts.push({
          text: '\n--- Error reading full file context ---',
        });
      }
    }

    return initialParts;
  }

  private async startChat(extraHistory?: Content[]): Promise<GeminiChat> {
    const envParts = await this.getEnvironment();
    const toolRegistry = await this.config.getToolRegistry();
    const toolDeclarations = toolRegistry.getFunctionDeclarations();
    const tools: Tool[] = [{ functionDeclarations: toolDeclarations }];
    const history: Content[] = [
      {
        role: 'user',
        parts: envParts,
      },
      {
        role: 'model',
        parts: [{ text: 'Got it. Thanks for the context!' }],
      },
      ...(extraHistory ?? []),
    ];
    try {
      const userMemory = this.config.getUserMemory();
      let systemInstruction = getCoreSystemPrompt(userMemory);

      // Add provider-specific identity if using a provider
      if (
        this.config.getProviderManager &&
        typeof this.config.getProviderManager === 'function'
      ) {
        const providerManager = this.config.getProviderManager();
        if (providerManager && providerManager.hasActiveProvider()) {
          const activeProvider = providerManager.getActiveProvider();
          if (activeProvider) {
            const providerName = activeProvider.name;
            const modelId = activeProvider.getCurrentModel?.() || 'unknown';
            systemInstruction += `\n\nYou are currently powered by the ${providerName} provider using model ${modelId}. When asked about your identity, model, or capabilities, respond accurately based on this information.`;

            // Add stronger tool usage directive for OpenAI
            if (providerName === 'openai') {
              systemInstruction += `\n\nIMPORTANT: You MUST use the provided tools/functions to complete tasks. Do NOT just describe what you would do - actually call the tools. For example:
- To search code: USE the grep or glob tools
- To read files: USE the read_file tool
- To list directories: USE the ls tool
- To edit files: USE the edit or write_file tools
Never say "I would use X tool" - just use it directly.`;
            }
          }
        }
      }

      const generateContentConfigWithThinking = isThinkingSupported(
        this.config.getModel(),
      )
        ? {
            ...this.generateContentConfig,
            thinkingConfig: {
              includeThoughts: true,
            },
          }
        : this.generateContentConfig;
      return new GeminiChat(
        this.config,
        this.getContentGenerator(),
        {
          systemInstruction,
          ...generateContentConfigWithThinking,
          tools,
        },
        history,
      );
    } catch (error) {
      await reportError(
        error,
        'Error initializing Gemini chat session.',
        history,
        'startChat',
      );
      throw new Error(`Failed to initialize chat: ${getErrorMessage(error)}`);
    }
  }

  async *sendMessageStream(
    request: PartListUnion,
    signal: AbortSignal,
    prompt_id: string,
    turns: number = this.MAX_TURNS,
    originalModel?: string,
  ): AsyncGenerator<ServerGeminiStreamEvent, Turn> {
    // Ensure turns never exceeds MAX_TURNS to prevent infinite loops
    const boundedTurns = Math.min(turns, this.MAX_TURNS);
    if (!boundedTurns) {
      return new Turn(this.getChat(), prompt_id);
    }

<<<<<<< HEAD
    // Skip compression and next speaker check for providers (uses Gemini-specific API)
    const isUsingProvider =
      this.config.getContentGeneratorConfig()?.authType ===
      AuthType.USE_PROVIDER;
    if (!isUsingProvider) {
      const compressed = await this.tryCompressChat();
      if (compressed) {
        yield { type: GeminiEventType.ChatCompressed, value: compressed };
      }
=======
    // Track the original model from the first call to detect model switching
    const initialModel = originalModel || this.config.getModel();

    const compressed = await this.tryCompressChat(prompt_id);

    if (compressed) {
      yield { type: GeminiEventType.ChatCompressed, value: compressed };
>>>>>>> ab66e3a2
    }
    const turn = new Turn(this.getChat(), prompt_id);
    const resultStream = turn.run(request, signal);
    for await (const event of resultStream) {
      yield event;
    }
<<<<<<< HEAD

    if (
      !turn.pendingToolCalls.length &&
      signal &&
      !signal.aborted &&
      !isUsingProvider
    ) {
=======
    if (!turn.pendingToolCalls.length && signal && !signal.aborted) {
      // Check if model was switched during the call (likely due to quota error)
      const currentModel = this.config.getModel();
      if (currentModel !== initialModel) {
        // Model was switched (likely due to quota error fallback)
        // Don't continue with recursive call to prevent unwanted Flash execution
        return turn;
      }

>>>>>>> ab66e3a2
      const nextSpeakerCheck = await checkNextSpeaker(
        this.getChat(),
        this,
        signal,
      );
      if (nextSpeakerCheck?.next_speaker === 'model') {
        const nextRequest = [{ text: 'Please continue.' }];
        // This recursive call's events will be yielded out, but the final
        // turn object will be from the top-level call.
        yield* this.sendMessageStream(
          nextRequest,
          signal,
          prompt_id,
          boundedTurns - 1,
          initialModel,
        );
      }
    }
    return turn;
  }

  async generateJson(
    contents: Content[],
    schema: SchemaUnion,
    abortSignal: AbortSignal,
    model?: string,
    config: GenerateContentConfig = {},
  ): Promise<Record<string, unknown>> {
    // Use current model from config instead of hardcoded Flash model
    const modelToUse =
      model || this.config.getModel() || DEFAULT_GEMINI_FLASH_MODEL;
    try {
      const userMemory = this.config.getUserMemory();
      const systemInstruction = getCoreSystemPrompt(userMemory);
      const requestConfig = {
        abortSignal,
        ...this.generateContentConfig,
        ...config,
      };

      const apiCall = () =>
        this.getContentGenerator().generateContent({
          model: modelToUse,
          config: {
            ...requestConfig,
            systemInstruction,
            responseSchema: schema,
            responseMimeType: 'application/json',
          },
          contents,
        });

      const result = await retryWithBackoff(apiCall, {
        onPersistent429: async (authType?: string, error?: unknown) =>
          await this.handleFlashFallback(authType, error),
        authType: this.config.getContentGeneratorConfig()?.authType,
      });

      const text = getResponseText(result);
      if (!text) {
        const error = new Error(
          'API returned an empty response for generateJson.',
        );
        await reportError(
          error,
          'Error in generateJson: API returned an empty response.',
          contents,
          'generateJson-empty-response',
        );
        throw error;
      }
      try {
        return JSON.parse(text);
      } catch (parseError) {
        await reportError(
          parseError,
          'Failed to parse JSON response from generateJson.',
          {
            responseTextFailedToParse: text,
            originalRequestContents: contents,
          },
          'generateJson-parse',
        );
        throw new Error(
          `Failed to parse API response as JSON: ${getErrorMessage(parseError)}`,
        );
      }
    } catch (error) {
      if (abortSignal.aborted) {
        throw error;
      }

      // Avoid double reporting for the empty response case handled above
      if (
        error instanceof Error &&
        error.message === 'API returned an empty response for generateJson.'
      ) {
        throw error;
      }

      await reportError(
        error,
        'Error generating JSON content via API.',
        contents,
        'generateJson-api',
      );
      throw new Error(
        `Failed to generate JSON content: ${getErrorMessage(error)}`,
      );
    }
  }

  async generateContent(
    contents: Content[],
    generationConfig: GenerateContentConfig,
    abortSignal: AbortSignal,
  ): Promise<GenerateContentResponse> {
    const modelToUse = this.config.getModel();
    const configToUse: GenerateContentConfig = {
      ...this.generateContentConfig,
      ...generationConfig,
    };

    try {
      const userMemory = this.config.getUserMemory();
      const systemInstruction = getCoreSystemPrompt(userMemory);

      const requestConfig = {
        abortSignal,
        ...configToUse,
        systemInstruction,
      };

      const apiCall = () =>
        this.getContentGenerator().generateContent({
          model: modelToUse,
          config: requestConfig,
          contents,
        });

      const result = await retryWithBackoff(apiCall, {
        onPersistent429: async (authType?: string, error?: unknown) =>
          await this.handleFlashFallback(authType, error),
        authType: this.config.getContentGeneratorConfig()?.authType,
      });
      return result;
    } catch (error: unknown) {
      if (abortSignal.aborted) {
        throw error;
      }

      await reportError(
        error,
        `Error generating content via API with model ${modelToUse}.`,
        {
          requestContents: contents,
          requestConfig: configToUse,
        },
        'generateContent-api',
      );
      throw new Error(
        `Failed to generate content with model ${modelToUse}: ${getErrorMessage(error)}`,
      );
    }
  }

  async generateEmbedding(texts: string[]): Promise<number[][]> {
    if (!texts || texts.length === 0) {
      return [];
    }
    const embedModelParams: EmbedContentParameters = {
      model: this.embeddingModel,
      contents: texts,
    };

    const embedContentResponse =
      await this.getContentGenerator().embedContent(embedModelParams);
    if (
      !embedContentResponse.embeddings ||
      embedContentResponse.embeddings.length === 0
    ) {
      throw new Error('No embeddings found in API response.');
    }

    if (embedContentResponse.embeddings.length !== texts.length) {
      throw new Error(
        `API returned a mismatched number of embeddings. Expected ${texts.length}, got ${embedContentResponse.embeddings.length}.`,
      );
    }

    return embedContentResponse.embeddings.map((embedding, index) => {
      const values = embedding.values;
      if (!values || values.length === 0) {
        throw new Error(
          `API returned an empty embedding for input text at index ${index}: "${texts[index]}"`,
        );
      }
      return values;
    });
  }

  async tryCompressChat(
    prompt_id: string,
    force: boolean = false,
  ): Promise<ChatCompressionInfo | null> {
    const curatedHistory = this.getChat().getHistory(true);

    // Regardless of `force`, don't do anything if the history is empty.
    if (curatedHistory.length === 0) {
      return null;
    }

    const model = this.config.getModel();

    const { totalTokens: originalTokenCount } =
      await this.getContentGenerator().countTokens({
        model,
        contents: curatedHistory,
      });
    if (originalTokenCount === undefined) {
      console.warn(`Could not determine token count for model ${model}.`);
      return null;
    }

    // Don't compress if not forced and we are under the limit.
    if (
      !force &&
      originalTokenCount < this.COMPRESSION_TOKEN_THRESHOLD * tokenLimit(model)
    ) {
      return null;
    }

    let compressBeforeIndex = findIndexAfterFraction(
      curatedHistory,
      1 - this.COMPRESSION_PRESERVE_THRESHOLD,
    );
    // Find the first user message after the index. This is the start of the next turn.
    while (
      compressBeforeIndex < curatedHistory.length &&
      curatedHistory[compressBeforeIndex]?.role !== 'user'
    ) {
      compressBeforeIndex++;
    }

    const historyToCompress = curatedHistory.slice(0, compressBeforeIndex);
    const historyToKeep = curatedHistory.slice(compressBeforeIndex);

    this.getChat().setHistory(historyToCompress);

    const { text: summary } = await this.getChat().sendMessage(
      {
        message: {
          text: 'First, reason in your scratchpad. Then, generate the <state_snapshot>.',
        },
        config: {
          systemInstruction: { text: getCompressionPrompt() },
        },
      },
      prompt_id,
    );
    this.chat = await this.startChat([
      {
        role: 'user',
        parts: [{ text: summary }],
      },
      {
        role: 'model',
        parts: [{ text: 'Got it. Thanks for the additional context!' }],
      },
      ...historyToKeep,
    ]);

    const { totalTokens: newTokenCount } =
      await this.getContentGenerator().countTokens({
        // model might change after calling `sendMessage`, so we get the newest value from config
        model: this.config.getModel(),
        contents: this.getChat().getHistory(),
      });
    if (newTokenCount === undefined) {
      console.warn('Could not determine compressed history token count.');
      return null;
    }

    return {
      originalTokenCount,
      newTokenCount,
    };
  }

  /**
   * Handles fallback to Flash model when persistent 429 errors occur for OAuth users.
   * Uses a fallback handler if provided by the config, otherwise returns null.
   */
  private async handleFlashFallback(
    authType?: string,
    error?: unknown,
  ): Promise<string | null> {
    // Only handle fallback for OAuth users
    if (authType !== AuthType.LOGIN_WITH_GOOGLE) {
      return null;
    }

    const currentModel = this.config.getModel();
    const fallbackModel = DEFAULT_GEMINI_FLASH_MODEL;

    // Don't fallback if already using Flash model
    if (currentModel === fallbackModel) {
      return null;
    }

    // Check if config has a fallback handler (set by CLI package)
    const fallbackHandler = this.config.flashFallbackHandler;
    if (typeof fallbackHandler === 'function') {
      try {
        const accepted = await fallbackHandler(
          currentModel,
          fallbackModel,
          error,
        );
        if (accepted !== false && accepted !== null) {
          this.config.setModel(fallbackModel);
          return fallbackModel;
        }
        // Check if the model was switched manually in the handler
        if (this.config.getModel() === fallbackModel) {
          return null; // Model was switched but don't continue with current prompt
        }
      } catch (error) {
        console.warn('Flash fallback handler failed:', error);
      }
    }

    return null;
  }
}<|MERGE_RESOLUTION|>--- conflicted
+++ resolved
@@ -121,70 +121,6 @@
     return this.contentGenerator;
   }
 
-  async getPublicContentGenerator(): Promise<ContentGenerator> {
-    return this.getContentGenerator();
-  }
-
-  async updateModel(newModel: string): Promise<void> {
-    this.config.setModel(newModel);
-
-    // Re-initialize the chat with the new model
-    this.chat = await this.startChat();
-  }
-
-  async listAvailableModels(): Promise<
-    Array<{ name: string; displayName?: string; description?: string }>
-  > {
-    // Try to list models using the REST API directly
-    const authType = this.config.getContentGeneratorConfig()?.authType;
-    const apiKey = this.config.getContentGeneratorConfig()?.apiKey;
-
-    if (authType === AuthType.USE_GEMINI && apiKey) {
-      try {
-        const response = await fetch(
-          `https://generativelanguage.googleapis.com/v1beta/models?key=${apiKey}`,
-          {
-            method: 'GET',
-            headers: {
-              'Content-Type': 'application/json',
-            },
-          },
-        );
-
-        if (!response.ok) {
-          const errorBody = await response.text();
-          throw new Error(
-            `Failed to list models: ${response.status} ${response.statusText} - ${errorBody}`,
-          );
-        }
-        const data = (await response.json()) as {
-          models?: Array<{
-            name: string;
-            displayName?: string;
-            description?: string;
-          }>;
-        };
-        return data.models || [];
-      } catch (_error) {
-        // Network or parsing errors – return empty array so callers can fallback gracefully
-        return [];
-      }
-    } else if (authType === AuthType.LOGIN_WITH_GOOGLE) {
-      // For OAuth, model listing is not supported by the Code Assist API
-      // Return a special marker to indicate OAuth authentication
-      return [
-        {
-          name: 'oauth-not-supported',
-          displayName: 'OAuth Authentication',
-          description:
-            'Model listing is not available with OAuth authentication',
-        },
-      ];
-    }
-    // Return empty array if we can't fetch models
-    return [];
-  }
-
   async addHistory(content: Content) {
     this.getChat().addHistory(content);
   }
@@ -290,34 +226,7 @@
     ];
     try {
       const userMemory = this.config.getUserMemory();
-      let systemInstruction = getCoreSystemPrompt(userMemory);
-
-      // Add provider-specific identity if using a provider
-      if (
-        this.config.getProviderManager &&
-        typeof this.config.getProviderManager === 'function'
-      ) {
-        const providerManager = this.config.getProviderManager();
-        if (providerManager && providerManager.hasActiveProvider()) {
-          const activeProvider = providerManager.getActiveProvider();
-          if (activeProvider) {
-            const providerName = activeProvider.name;
-            const modelId = activeProvider.getCurrentModel?.() || 'unknown';
-            systemInstruction += `\n\nYou are currently powered by the ${providerName} provider using model ${modelId}. When asked about your identity, model, or capabilities, respond accurately based on this information.`;
-
-            // Add stronger tool usage directive for OpenAI
-            if (providerName === 'openai') {
-              systemInstruction += `\n\nIMPORTANT: You MUST use the provided tools/functions to complete tasks. Do NOT just describe what you would do - actually call the tools. For example:
-- To search code: USE the grep or glob tools
-- To read files: USE the read_file tool
-- To list directories: USE the ls tool
-- To edit files: USE the edit or write_file tools
-Never say "I would use X tool" - just use it directly.`;
-            }
-          }
-        }
-      }
-
+      const systemInstruction = getCoreSystemPrompt(userMemory);
       const generateContentConfigWithThinking = isThinkingSupported(
         this.config.getModel(),
       )
@@ -362,17 +271,6 @@
       return new Turn(this.getChat(), prompt_id);
     }
 
-<<<<<<< HEAD
-    // Skip compression and next speaker check for providers (uses Gemini-specific API)
-    const isUsingProvider =
-      this.config.getContentGeneratorConfig()?.authType ===
-      AuthType.USE_PROVIDER;
-    if (!isUsingProvider) {
-      const compressed = await this.tryCompressChat();
-      if (compressed) {
-        yield { type: GeminiEventType.ChatCompressed, value: compressed };
-      }
-=======
     // Track the original model from the first call to detect model switching
     const initialModel = originalModel || this.config.getModel();
 
@@ -380,22 +278,12 @@
 
     if (compressed) {
       yield { type: GeminiEventType.ChatCompressed, value: compressed };
->>>>>>> ab66e3a2
     }
     const turn = new Turn(this.getChat(), prompt_id);
     const resultStream = turn.run(request, signal);
     for await (const event of resultStream) {
       yield event;
     }
-<<<<<<< HEAD
-
-    if (
-      !turn.pendingToolCalls.length &&
-      signal &&
-      !signal.aborted &&
-      !isUsingProvider
-    ) {
-=======
     if (!turn.pendingToolCalls.length && signal && !signal.aborted) {
       // Check if model was switched during the call (likely due to quota error)
       const currentModel = this.config.getModel();
@@ -405,7 +293,6 @@
         return turn;
       }
 
->>>>>>> ab66e3a2
       const nextSpeakerCheck = await checkNextSpeaker(
         this.getChat(),
         this,
