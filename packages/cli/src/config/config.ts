--- conflicted
+++ resolved
@@ -340,12 +340,9 @@
       name: e.config.name,
       version: e.config.version,
     })),
-<<<<<<< HEAD
     providerManager: providerManagerAdapter,
     provider: argv.provider,
-=======
     noBrowser: !!process.env.NO_BROWSER,
->>>>>>> 4197f302
   });
 
   // Enhance the config with provider support
