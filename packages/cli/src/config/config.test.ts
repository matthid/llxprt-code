/**
 * @license
 * Copyright 2025 Google LLC
 * SPDX-License-Identifier: Apache-2.0
 */

import { describe, it, expect, vi, beforeEach, afterEach } from 'vitest';
import * as os from 'os';
import { loadCliConfig, parseArguments } from './config';
import { Settings } from './settings';
import { Extension } from './extension';
import * as ServerConfig from '@vybestack/llxprt-code-core';

vi.mock('os', async (importOriginal) => {
  const actualOs = await importOriginal<typeof os>();
  return {
    ...actualOs,
    homedir: vi.fn(() => '/mock/home/user'),
  };
});

vi.mock('open', () => ({
  default: vi.fn(),
}));

vi.mock('read-package-up', () => ({
  readPackageUp: vi.fn(() =>
    Promise.resolve({ packageJson: { version: 'test-version' } }),
  ),
}));

vi.mock('@vybestack/llxprt-code-core', async () => {
  const actualServer = await vi.importActual<typeof ServerConfig>(
    '@vybestack/llxprt-code-core',
  );
  return {
    ...actualServer,
<<<<<<< HEAD
    DEFAULT_TELEMETRY_TARGET: 'local',
=======
>>>>>>> 9a6422f3
    IdeClient: {
      getInstance: vi.fn().mockReturnValue({
        getConnectionStatus: vi.fn(),
        initialize: vi.fn(),
        shutdown: vi.fn(),
      }),
    },
    loadEnvironment: vi.fn(),
    loadServerHierarchicalMemory: vi.fn(
      (cwd, debug, fileService, extensionPaths, _maxDirs) =>
        Promise.resolve({
          memoryContent: extensionPaths?.join(',') || '',
          fileCount: extensionPaths?.length || 0,
        }),
    ),
    DEFAULT_MEMORY_FILE_FILTERING_OPTIONS: {
      respectGitIgnore: false,
      respectLlxprtIgnore: true,
    },
    DEFAULT_FILE_FILTERING_OPTIONS: {
      respectGitIgnore: true,
      respectLlxprtIgnore: true,
    },
  };
});

describe('parseArguments', () => {
  const originalArgv = process.argv;

  afterEach(() => {
    process.argv = originalArgv;
  });

  it('should throw an error when both --prompt and --prompt-interactive are used together', async () => {
    process.argv = [
      'node',
      'script.js',
      '--prompt',
      'test prompt',
      '--prompt-interactive',
      'interactive prompt',
    ];

    const mockExit = vi.spyOn(process, 'exit').mockImplementation(() => {
      throw new Error('process.exit called');
    });

    const mockConsoleError = vi
      .spyOn(console, 'error')
      .mockImplementation(() => {});

    await expect(parseArguments()).rejects.toThrow('process.exit called');

    expect(mockConsoleError).toHaveBeenCalledWith(
      expect.stringContaining(
        'Cannot use both --prompt (-p) and --prompt-interactive (-i) together',
      ),
    );

    mockExit.mockRestore();
    mockConsoleError.mockRestore();
  });

  it('should throw an error when using short flags -p and -i together', async () => {
    process.argv = [
      'node',
      'script.js',
      '-p',
      'test prompt',
      '-i',
      'interactive prompt',
    ];

    const mockExit = vi.spyOn(process, 'exit').mockImplementation(() => {
      throw new Error('process.exit called');
    });

    const mockConsoleError = vi
      .spyOn(console, 'error')
      .mockImplementation(() => {});

    await expect(parseArguments()).rejects.toThrow('process.exit called');

    expect(mockConsoleError).toHaveBeenCalledWith(
      expect.stringContaining(
        'Cannot use both --prompt (-p) and --prompt-interactive (-i) together',
      ),
    );

    mockExit.mockRestore();
    mockConsoleError.mockRestore();
  });

  it('should allow --prompt without --prompt-interactive', async () => {
    process.argv = ['node', 'script.js', '--prompt', 'test prompt'];
    const argv = await parseArguments();
    expect(argv.prompt).toBe('test prompt');
    expect(argv.promptInteractive).toBeUndefined();
  });

  it('should allow --prompt-interactive without --prompt', async () => {
    process.argv = [
      'node',
      'script.js',
      '--prompt-interactive',
      'interactive prompt',
    ];
    const argv = await parseArguments();
    expect(argv.promptInteractive).toBe('interactive prompt');
    expect(argv.prompt).toBeUndefined();
  });

  it('should allow -i flag as alias for --prompt-interactive', async () => {
    process.argv = ['node', 'script.js', '-i', 'interactive prompt'];
    const argv = await parseArguments();
    expect(argv.promptInteractive).toBe('interactive prompt');
    expect(argv.prompt).toBeUndefined();
  });
});

describe('loadCliConfig', () => {
  const originalArgv = process.argv;
  const originalEnv = { ...process.env };

  beforeEach(() => {
    vi.resetAllMocks();
    vi.mocked(os.homedir).mockReturnValue('/mock/home/user');
    process.env.GEMINI_API_KEY = 'test-api-key'; // Ensure API key is set for tests
  });

  afterEach(() => {
    process.argv = originalArgv;
    process.env = originalEnv;
    vi.restoreAllMocks();
  });

  it('should set showMemoryUsage to true when --show-memory-usage flag is present', async () => {
    process.argv = ['node', 'script.js', '--show-memory-usage'];
    const argv = await parseArguments();
    const settings: Settings = {};
    const config = await loadCliConfig(settings, [], 'test-session', argv);
    expect(config.getShowMemoryUsage()).toBe(true);
  });

  it('should set showMemoryUsage to false when --memory flag is not present', async () => {
    process.argv = ['node', 'script.js'];
    const argv = await parseArguments();
    const settings: Settings = {};
    const config = await loadCliConfig(settings, [], 'test-session', argv);
    expect(config.getShowMemoryUsage()).toBe(false);
  });

  it('should set showMemoryUsage to false by default from settings if CLI flag is not present', async () => {
    process.argv = ['node', 'script.js'];
    const argv = await parseArguments();
    const settings: Settings = { showMemoryUsage: false };
    const config = await loadCliConfig(settings, [], 'test-session', argv);
    expect(config.getShowMemoryUsage()).toBe(false);
  });

  it('should prioritize CLI flag over settings for showMemoryUsage (CLI true, settings false)', async () => {
    process.argv = ['node', 'script.js', '--show-memory-usage'];
    const argv = await parseArguments();
    const settings: Settings = { showMemoryUsage: false };
    const config = await loadCliConfig(settings, [], 'test-session', argv);
    expect(config.getShowMemoryUsage()).toBe(true);
  });

  it(`should leave proxy to empty by default`, async () => {
    process.argv = ['node', 'script.js'];
    const argv = await parseArguments();
    const settings: Settings = {};
    const config = await loadCliConfig(settings, [], 'test-session', argv);
    expect(config.getProxy()).toBeFalsy();
  });

  const proxy_url = 'http://localhost:7890';
  const testCases = [
    {
      input: {
        env_name: 'https_proxy',
        proxy_url,
      },
      expected: proxy_url,
    },
    {
      input: {
        env_name: 'http_proxy',
        proxy_url,
      },
      expected: proxy_url,
    },
    {
      input: {
        env_name: 'HTTPS_PROXY',
        proxy_url,
      },
      expected: proxy_url,
    },
    {
      input: {
        env_name: 'HTTP_PROXY',
        proxy_url,
      },
      expected: proxy_url,
    },
  ];
  testCases.forEach(({ input, expected }) => {
    it(`should set proxy to ${expected} according to environment variable [${input.env_name}]`, async () => {
      process.env[input.env_name] = input.proxy_url;
      process.argv = ['node', 'script.js'];
      const argv = await parseArguments();
      const settings: Settings = {};
      const config = await loadCliConfig(settings, [], 'test-session', argv);
      expect(config.getProxy()).toBe(expected);
    });
  });

  it('should set proxy when --proxy flag is present', async () => {
    process.argv = ['node', 'script.js', '--proxy', 'http://localhost:7890'];
    const argv = await parseArguments();
    const settings: Settings = {};
    const config = await loadCliConfig(settings, [], 'test-session', argv);
    expect(config.getProxy()).toBe('http://localhost:7890');
  });

  it('should prioritize CLI flag over environment variable for proxy (CLI http://localhost:7890, environment variable http://localhost:7891)', async () => {
    process.env['http_proxy'] = 'http://localhost:7891';
    process.argv = ['node', 'script.js', '--proxy', 'http://localhost:7890'];
    const argv = await parseArguments();
    const settings: Settings = {};
    const config = await loadCliConfig(settings, [], 'test-session', argv);
    expect(config.getProxy()).toBe('http://localhost:7890');
  });
});

describe('loadCliConfig telemetry', () => {
  const originalArgv = process.argv;
  const originalEnv = { ...process.env };

  beforeEach(() => {
    vi.resetAllMocks();
    vi.mocked(os.homedir).mockReturnValue('/mock/home/user');
    process.env.GEMINI_API_KEY = 'test-api-key';
  });

  afterEach(() => {
    process.argv = originalArgv;
    process.env = originalEnv;
    vi.restoreAllMocks();
  });

  it('should set telemetry to false by default when no flag or setting is present', async () => {
    process.argv = ['node', 'script.js'];
    const argv = await parseArguments();
    const settings: Settings = {};
    const config = await loadCliConfig(settings, [], 'test-session', argv);
    expect(config.getTelemetryEnabled()).toBe(false);
  });

  it('should set telemetry to true when --telemetry flag is present', async () => {
    process.argv = ['node', 'script.js', '--telemetry'];
    const argv = await parseArguments();
    const settings: Settings = {};
    const config = await loadCliConfig(settings, [], 'test-session', argv);
    expect(config.getTelemetryEnabled()).toBe(true);
  });

  it('should set telemetry to false when --no-telemetry flag is present', async () => {
    process.argv = ['node', 'script.js', '--no-telemetry'];
    const argv = await parseArguments();
    const settings: Settings = {};
    const config = await loadCliConfig(settings, [], 'test-session', argv);
    expect(config.getTelemetryEnabled()).toBe(false);
  });

  it('should use telemetry value from settings if CLI flag is not present (settings true)', async () => {
    process.argv = ['node', 'script.js'];
    const argv = await parseArguments();
    const settings: Settings = { telemetry: { enabled: true } };
    const config = await loadCliConfig(settings, [], 'test-session', argv);
    expect(config.getTelemetryEnabled()).toBe(true);
  });

  it('should use telemetry value from settings if CLI flag is not present (settings false)', async () => {
    process.argv = ['node', 'script.js'];
    const argv = await parseArguments();
    const settings: Settings = { telemetry: { enabled: false } };
    const config = await loadCliConfig(settings, [], 'test-session', argv);
    expect(config.getTelemetryEnabled()).toBe(false);
  });

  it('should prioritize --telemetry CLI flag (true) over settings (false)', async () => {
    process.argv = ['node', 'script.js', '--telemetry'];
    const argv = await parseArguments();
    const settings: Settings = { telemetry: { enabled: false } };
    const config = await loadCliConfig(settings, [], 'test-session', argv);
    expect(config.getTelemetryEnabled()).toBe(true);
  });

  it('should prioritize --no-telemetry CLI flag (false) over settings (true)', async () => {
    process.argv = ['node', 'script.js', '--no-telemetry'];
    const argv = await parseArguments();
    const settings: Settings = { telemetry: { enabled: true } };
    const config = await loadCliConfig(settings, [], 'test-session', argv);
    expect(config.getTelemetryEnabled()).toBe(false);
  });

  it('should use telemetry OTLP endpoint from settings if CLI flag is not present', async () => {
    process.argv = ['node', 'script.js'];
    const argv = await parseArguments();
    const settings: Settings = {
      telemetry: { otlpEndpoint: 'http://settings.example.com' },
    };
    const config = await loadCliConfig(settings, [], 'test-session', argv);
    expect(config.getTelemetryOtlpEndpoint()).toBe(
      'http://settings.example.com',
    );
  });

  it('should prioritize --telemetry-otlp-endpoint CLI flag over settings', async () => {
    process.argv = [
      'node',
      'script.js',
      '--telemetry-otlp-endpoint',
      'http://cli.example.com',
    ];
    const argv = await parseArguments();
    const settings: Settings = {
      telemetry: { otlpEndpoint: 'http://settings.example.com' },
    };
    const config = await loadCliConfig(settings, [], 'test-session', argv);
    expect(config.getTelemetryOtlpEndpoint()).toBe('http://cli.example.com');
  });

  it('should use default endpoint if no OTLP endpoint is provided via CLI or settings', async () => {
    process.argv = ['node', 'script.js'];
    const argv = await parseArguments();
    const settings: Settings = { telemetry: { enabled: true } };
    const config = await loadCliConfig(settings, [], 'test-session', argv);
    expect(config.getTelemetryOtlpEndpoint()).toBe('http://localhost:4317');
  });

  it('should use telemetry target from settings if CLI flag is not present', async () => {
    process.argv = ['node', 'script.js'];
    const argv = await parseArguments();
    const settings: Settings = {
      telemetry: { target: 'local' },
    };
    const config = await loadCliConfig(settings, [], 'test-session', argv);
    expect(config.getTelemetryTarget()).toBe('local');
  });

  it('should prioritize --telemetry-target CLI flag over settings', async () => {
    process.argv = ['node', 'script.js', '--telemetry-target', 'gcp'];
    const argv = await parseArguments();
    const settings: Settings = {
      telemetry: { target: 'local' },
    };
    const config = await loadCliConfig(settings, [], 'test-session', argv);
    expect(config.getTelemetryTarget()).toBe('gcp');
  });

  it('should use default target if no target is provided via CLI or settings', async () => {
    process.argv = ['node', 'script.js'];
    const argv = await parseArguments();
    const settings: Settings = { telemetry: { enabled: true } };
    const config = await loadCliConfig(settings, [], 'test-session', argv);
    expect(config.getTelemetryTarget()).toBe('local');
  });

  it('should use telemetry log prompts from settings if CLI flag is not present', async () => {
    process.argv = ['node', 'script.js'];
    const argv = await parseArguments();
    const settings: Settings = { telemetry: { logPrompts: false } };
    const config = await loadCliConfig(settings, [], 'test-session', argv);
    expect(config.getTelemetryLogPromptsEnabled()).toBe(false);
  });

  it('should prioritize --telemetry-log-prompts CLI flag (true) over settings (false)', async () => {
    process.argv = ['node', 'script.js', '--telemetry-log-prompts'];
    const argv = await parseArguments();
    const settings: Settings = { telemetry: { logPrompts: false } };
    const config = await loadCliConfig(settings, [], 'test-session', argv);
    expect(config.getTelemetryLogPromptsEnabled()).toBe(true);
  });

  it('should prioritize --no-telemetry-log-prompts CLI flag (false) over settings (true)', async () => {
    process.argv = ['node', 'script.js', '--no-telemetry-log-prompts'];
    const argv = await parseArguments();
    const settings: Settings = { telemetry: { logPrompts: true } };
    const config = await loadCliConfig(settings, [], 'test-session', argv);
    expect(config.getTelemetryLogPromptsEnabled()).toBe(false);
  });

  it('should use default log prompts (true) if no value is provided via CLI or settings', async () => {
    process.argv = ['node', 'script.js'];
    const argv = await parseArguments();
    const settings: Settings = { telemetry: { enabled: true } };
    const config = await loadCliConfig(settings, [], 'test-session', argv);
    expect(config.getTelemetryLogPromptsEnabled()).toBe(true);
  });
});

describe('Hierarchical Memory Loading (config.ts) - Placeholder Suite', () => {
  beforeEach(() => {
    vi.resetAllMocks();
    vi.mocked(os.homedir).mockReturnValue('/mock/home/user');
    // Other common mocks would be reset here.
  });

  afterEach(() => {
    vi.restoreAllMocks();
  });

  it('should pass extension context file paths to loadServerHierarchicalMemory', async () => {
    process.argv = ['node', 'script.js'];
    const settings: Settings = {};
    const extensions: Extension[] = [
      {
        config: {
          name: 'ext1',
          version: '1.0.0',
        },
        contextFiles: ['/path/to/ext1/LLXPRT.md'],
      },
      {
        config: {
          name: 'ext2',
          version: '1.0.0',
        },
        contextFiles: [],
      },
      {
        config: {
          name: 'ext3',
          version: '1.0.0',
        },
        contextFiles: [
          '/path/to/ext3/context1.md',
          '/path/to/ext3/context2.md',
        ],
      },
    ];
    const argv = await parseArguments();
    await loadCliConfig(settings, extensions, 'session-id', argv);

    // Get the mocked function from the module
    const { loadServerHierarchicalMemory } = await import(
      '@vybestack/llxprt-code-core'
    );
    expect(loadServerHierarchicalMemory).toHaveBeenCalledWith(
      expect.any(String),
      false,
      expect.any(Object),
      [
        '/path/to/ext1/LLXPRT.md',
        '/path/to/ext3/context1.md',
        '/path/to/ext3/context2.md',
      ],
      'tree',
      {
        respectGitIgnore: false,
        respectLlxprtIgnore: true,
      },
      undefined, // maxDirs
    );
  });

  // NOTE TO FUTURE DEVELOPERS:
  // To re-enable tests for loadHierarchicalLlxprtMemory, ensure that:
  // 1. os.homedir() is reliably mocked *before* the config.ts module is loaded
  //    and its functions (which use os.homedir()) are called.
  // 2. fs/promises and fs mocks correctly simulate file/directory existence,
  //    readability, and content based on paths derived from the mocked os.homedir().
  // 3. Spies on console functions (for logger output) are correctly set up if needed.
  // Example of a previously failing test structure:
  /*
  it('should correctly use mocked homedir for global path', async () => {
    const MOCK_LLXPRT_DIR_LOCAL = path.join('/mock/home/user', '.llxprt');
    const MOCK_GLOBAL_PATH_LOCAL = path.join(MOCK_LLXPRT_DIR_LOCAL, 'LLXPRT.md');
    mockFs({
      [MOCK_GLOBAL_PATH_LOCAL]: { type: 'file', content: 'GlobalContentOnly' }
    });
    const memory = await loadHierarchicalLlxprtMemory("/some/other/cwd", false);
    expect(memory).toBe('GlobalContentOnly');
    expect(vi.mocked(os.homedir)).toHaveBeenCalled();
    expect(fsPromises.readFile).toHaveBeenCalledWith(MOCK_GLOBAL_PATH_LOCAL, 'utf-8');
  });
  */
});

describe('mergeMcpServers', () => {
  it('should not modify the original settings object', async () => {
    const settings: Settings = {
      mcpServers: {
        'test-server': {
          url: 'http://localhost:8080',
        },
      },
    };
    const extensions: Extension[] = [
      {
        config: {
          name: 'ext1',
          version: '1.0.0',
          mcpServers: {
            'ext1-server': {
              url: 'http://localhost:8081',
            },
          },
        },
        contextFiles: [],
      },
    ];
    const originalSettings = JSON.parse(JSON.stringify(settings));
    process.argv = ['node', 'script.js'];
    const argv = await parseArguments();
    await loadCliConfig(settings, extensions, 'test-session', argv);
    expect(settings).toEqual(originalSettings);
  });
});

describe('mergeExcludeTools', () => {
  it('should merge excludeTools from settings and extensions', async () => {
    const settings: Settings = { excludeTools: ['tool1', 'tool2'] };
    const extensions: Extension[] = [
      {
        config: {
          name: 'ext1',
          version: '1.0.0',
          excludeTools: ['tool3', 'tool4'],
        },
        contextFiles: [],
      },
      {
        config: {
          name: 'ext2',
          version: '1.0.0',
          excludeTools: ['tool5'],
        },
        contextFiles: [],
      },
    ];
    process.argv = ['node', 'script.js'];
    const argv = await parseArguments();
    const config = await loadCliConfig(
      settings,
      extensions,
      'test-session',
      argv,
    );
    expect(config.getExcludeTools()).toEqual(
      expect.arrayContaining(['tool1', 'tool2', 'tool3', 'tool4', 'tool5']),
    );
    expect(config.getExcludeTools()).toHaveLength(5);
  });

  it('should handle overlapping excludeTools between settings and extensions', async () => {
    const settings: Settings = { excludeTools: ['tool1', 'tool2'] };
    const extensions: Extension[] = [
      {
        config: {
          name: 'ext1',
          version: '1.0.0',
          excludeTools: ['tool2', 'tool3'],
        },
        contextFiles: [],
      },
    ];
    process.argv = ['node', 'script.js'];
    const argv = await parseArguments();
    const config = await loadCliConfig(
      settings,
      extensions,
      'test-session',
      argv,
    );
    expect(config.getExcludeTools()).toEqual(
      expect.arrayContaining(['tool1', 'tool2', 'tool3']),
    );
    expect(config.getExcludeTools()).toHaveLength(3);
  });

  it('should handle overlapping excludeTools between extensions', async () => {
    const settings: Settings = { excludeTools: ['tool1'] };
    const extensions: Extension[] = [
      {
        config: {
          name: 'ext1',
          version: '1.0.0',
          excludeTools: ['tool2', 'tool3'],
        },
        contextFiles: [],
      },
      {
        config: {
          name: 'ext2',
          version: '1.0.0',
          excludeTools: ['tool3', 'tool4'],
        },
        contextFiles: [],
      },
    ];
    process.argv = ['node', 'script.js'];
    const argv = await parseArguments();
    const config = await loadCliConfig(
      settings,
      extensions,
      'test-session',
      argv,
    );
    expect(config.getExcludeTools()).toEqual(
      expect.arrayContaining(['tool1', 'tool2', 'tool3', 'tool4']),
    );
    expect(config.getExcludeTools()).toHaveLength(4);
  });

  it('should return an empty array when no excludeTools are specified', async () => {
    const settings: Settings = {};
    const extensions: Extension[] = [];
    process.argv = ['node', 'script.js'];
    const argv = await parseArguments();
    const config = await loadCliConfig(
      settings,
      extensions,
      'test-session',
      argv,
    );
    expect(config.getExcludeTools()).toEqual([]);
  });

  it('should handle settings with excludeTools but no extensions', async () => {
    process.argv = ['node', 'script.js'];
    const argv = await parseArguments();
    const settings: Settings = { excludeTools: ['tool1', 'tool2'] };
    const extensions: Extension[] = [];
    const config = await loadCliConfig(
      settings,
      extensions,
      'test-session',
      argv,
    );
    expect(config.getExcludeTools()).toEqual(
      expect.arrayContaining(['tool1', 'tool2']),
    );
    expect(config.getExcludeTools()).toHaveLength(2);
  });

  it('should handle extensions with excludeTools but no settings', async () => {
    const settings: Settings = {};
    const extensions: Extension[] = [
      {
        config: {
          name: 'ext1',
          version: '1.0.0',
          excludeTools: ['tool1', 'tool2'],
        },
        contextFiles: [],
      },
    ];
    process.argv = ['node', 'script.js'];
    const argv = await parseArguments();
    const config = await loadCliConfig(
      settings,
      extensions,
      'test-session',
      argv,
    );
    expect(config.getExcludeTools()).toEqual(
      expect.arrayContaining(['tool1', 'tool2']),
    );
    expect(config.getExcludeTools()).toHaveLength(2);
  });

  it('should not modify the original settings object', async () => {
    const settings: Settings = { excludeTools: ['tool1'] };
    const extensions: Extension[] = [
      {
        config: {
          name: 'ext1',
          version: '1.0.0',
          excludeTools: ['tool2'],
        },
        contextFiles: [],
      },
    ];
    const originalSettings = JSON.parse(JSON.stringify(settings));
    process.argv = ['node', 'script.js'];
    const argv = await parseArguments();
    await loadCliConfig(settings, extensions, 'test-session', argv);
    expect(settings).toEqual(originalSettings);
  });
});

describe('loadCliConfig with allowed-mcp-server-names', () => {
  const originalArgv = process.argv;
  const originalEnv = { ...process.env };

  beforeEach(() => {
    vi.resetAllMocks();
    vi.mocked(os.homedir).mockReturnValue('/mock/home/user');
    process.env.GEMINI_API_KEY = 'test-api-key';
  });

  afterEach(() => {
    process.argv = originalArgv;
    process.env = originalEnv;
    vi.restoreAllMocks();
  });

  const baseSettings: Settings = {
    mcpServers: {
      server1: { url: 'http://localhost:8080' },
      server2: { url: 'http://localhost:8081' },
      server3: { url: 'http://localhost:8082' },
    },
  };

  it('should allow all MCP servers if the flag is not provided', async () => {
    process.argv = ['node', 'script.js'];
    const argv = await parseArguments();
    const config = await loadCliConfig(baseSettings, [], 'test-session', argv);
    expect(config.getMcpServers()).toEqual(baseSettings.mcpServers);
  });

  it('should allow only the specified MCP server', async () => {
    process.argv = [
      'node',
      'script.js',
      '--allowed-mcp-server-names',
      'server1',
    ];
    const argv = await parseArguments();
    const config = await loadCliConfig(baseSettings, [], 'test-session', argv);
    expect(config.getMcpServers()).toEqual({
      server1: { url: 'http://localhost:8080' },
    });
  });

  it('should allow multiple specified MCP servers', async () => {
    process.argv = [
      'node',
      'script.js',
      '--allowed-mcp-server-names',
      'server1',
      '--allowed-mcp-server-names',
      'server3',
    ];
    const argv = await parseArguments();
    const config = await loadCliConfig(baseSettings, [], 'test-session', argv);
    expect(config.getMcpServers()).toEqual({
      server1: { url: 'http://localhost:8080' },
      server3: { url: 'http://localhost:8082' },
    });
  });

  it('should handle server names that do not exist', async () => {
    process.argv = [
      'node',
      'script.js',
      '--allowed-mcp-server-names',
      'server1',
      '--allowed-mcp-server-names',
      'server4',
    ];
    const argv = await parseArguments();
    const config = await loadCliConfig(baseSettings, [], 'test-session', argv);
    expect(config.getMcpServers()).toEqual({
      server1: { url: 'http://localhost:8080' },
    });
  });

  it('should allow no MCP servers if the flag is provided but empty', async () => {
    process.argv = ['node', 'script.js', '--allowed-mcp-server-names', ''];
    const argv = await parseArguments();
    const config = await loadCliConfig(baseSettings, [], 'test-session', argv);
    expect(config.getMcpServers()).toEqual({});
  });

  it('should read allowMCPServers from settings', async () => {
    process.argv = ['node', 'script.js'];
    const argv = await parseArguments();
    const settings: Settings = {
      ...baseSettings,
      allowMCPServers: ['server1', 'server2'],
    };
    const config = await loadCliConfig(settings, [], 'test-session', argv);
    expect(config.getMcpServers()).toEqual({
      server1: { url: 'http://localhost:8080' },
      server2: { url: 'http://localhost:8081' },
    });
  });

  it('should read excludeMCPServers from settings', async () => {
    process.argv = ['node', 'script.js'];
    const argv = await parseArguments();
    const settings: Settings = {
      ...baseSettings,
      excludeMCPServers: ['server1', 'server2'],
    };
    const config = await loadCliConfig(settings, [], 'test-session', argv);
    expect(config.getMcpServers()).toEqual({
      server3: { url: 'http://localhost:8082' },
    });
  });

  it('should override allowMCPServers with excludeMCPServers if overlapping ', async () => {
    process.argv = ['node', 'script.js'];
    const argv = await parseArguments();
    const settings: Settings = {
      ...baseSettings,
      excludeMCPServers: ['server1'],
      allowMCPServers: ['server1', 'server2'],
    };
    const config = await loadCliConfig(settings, [], 'test-session', argv);
    expect(config.getMcpServers()).toEqual({
      server2: { url: 'http://localhost:8081' },
    });
  });

  it('should prioritize mcp server flag if set ', async () => {
    process.argv = [
      'node',
      'script.js',
      '--allowed-mcp-server-names',
      'server1',
    ];
    const argv = await parseArguments();
    const settings: Settings = {
      ...baseSettings,
      excludeMCPServers: ['server1'],
      allowMCPServers: ['server2'],
    };
    const config = await loadCliConfig(settings, [], 'test-session', argv);
    expect(config.getMcpServers()).toEqual({
      server1: { url: 'http://localhost:8080' },
    });
  });
});

describe('loadCliConfig extensions', () => {
  const mockExtensions: Extension[] = [
    {
      config: { name: 'ext1', version: '1.0.0' },
      contextFiles: ['/path/to/ext1.md'],
    },
    {
      config: { name: 'ext2', version: '1.0.0' },
      contextFiles: ['/path/to/ext2.md'],
    },
  ];

  it('should not filter extensions if --extensions flag is not used', async () => {
    process.argv = ['node', 'script.js'];
    const argv = await parseArguments();
    const settings: Settings = {};
    const config = await loadCliConfig(
      settings,
      mockExtensions,
      'test-session',
      argv,
    );
    expect(config.getExtensionContextFilePaths()).toEqual([
      '/path/to/ext1.md',
      '/path/to/ext2.md',
    ]);
  });

  it('should filter extensions if --extensions flag is used', async () => {
    process.argv = ['node', 'script.js', '--extensions', 'ext1'];
    const argv = await parseArguments();
    const settings: Settings = {};
    const config = await loadCliConfig(
      settings,
      mockExtensions,
      'test-session',
      argv,
    );
    expect(config.getExtensionContextFilePaths()).toEqual(['/path/to/ext1.md']);
  });
});

describe('loadCliConfig ideModeFeature', () => {
  const originalArgv = process.argv;
  const originalEnv = { ...process.env };

  beforeEach(() => {
    vi.resetAllMocks();
    vi.mocked(os.homedir).mockReturnValue('/mock/home/user');
    process.env.GEMINI_API_KEY = 'test-api-key';
    delete process.env.SANDBOX;
    delete process.env.LLXPRT_CODE_IDE_SERVER_PORT;
  });

  afterEach(() => {
    process.argv = originalArgv;
    process.env = originalEnv;
    vi.restoreAllMocks();
  });

  it('should be false by default', async () => {
    process.argv = ['node', 'script.js'];
    const settings: Settings = {};
    const argv = await parseArguments();
    const config = await loadCliConfig(settings, [], 'test-session', argv);
    expect(config.getIdeModeFeature()).toBe(false);
<<<<<<< HEAD
  });

  it('should be false if settings.ideMode is true but TERM_PROGRAM is not vscode', async () => {
    process.argv = ['node', 'script.js'];
    const argv = await parseArguments();
    const settings: Settings = { ideMode: true };
    const config = await loadCliConfig(settings, [], 'test-session', argv);
    expect(config.getIdeMode()).toBe(false);
  });

  it('should be true when --ide-mode is set and TERM_PROGRAM is vscode', async () => {
    process.argv = ['node', 'script.js', '--ide-mode'];
    const argv = await parseArguments();
    process.env.TERM_PROGRAM = 'vscode';
    process.env.LLXPRT_CODE_IDE_SERVER_PORT = '3000';
    const settings: Settings = {};
    const config = await loadCliConfig(settings, [], 'test-session', argv);
    expect(config.getIdeMode()).toBe(true);
  });

  it('should be true when settings.ideMode is true and TERM_PROGRAM is vscode', async () => {
    process.argv = ['node', 'script.js'];
    const argv = await parseArguments();
    process.env.TERM_PROGRAM = 'vscode';
    process.env.LLXPRT_CODE_IDE_SERVER_PORT = '3000';
    const settings: Settings = { ideMode: true };
    const config = await loadCliConfig(settings, [], 'test-session', argv);
    expect(config.getIdeMode()).toBe(true);
  });

  it('should prioritize --ide-mode (true) over settings (false) when TERM_PROGRAM is vscode', async () => {
    process.argv = ['node', 'script.js', '--ide-mode'];
    const argv = await parseArguments();
    process.env.TERM_PROGRAM = 'vscode';
    process.env.LLXPRT_CODE_IDE_SERVER_PORT = '3000';
    const settings: Settings = { ideMode: false };
    const config = await loadCliConfig(settings, [], 'test-session', argv);
    expect(config.getIdeMode()).toBe(true);
  });

  it('should prioritize --no-ide-mode (false) over settings (true) even when TERM_PROGRAM is vscode', async () => {
    process.argv = ['node', 'script.js', '--no-ide-mode'];
    const argv = await parseArguments();
    process.env.TERM_PROGRAM = 'vscode';
    const settings: Settings = { ideMode: true };
    const config = await loadCliConfig(settings, [], 'test-session', argv);
    expect(config.getIdeMode()).toBe(false);
  });

  it('should be false when --ide-mode is true, TERM_PROGRAM is vscode, but SANDBOX is set', async () => {
    process.argv = ['node', 'script.js', '--ide-mode'];
    const argv = await parseArguments();
    process.env.TERM_PROGRAM = 'vscode';
    process.env.SANDBOX = 'true';
    const settings: Settings = {};
    const config = await loadCliConfig(settings, [], 'test-session', argv);
    expect(config.getIdeMode()).toBe(false);
  });

  it('should be false when settings.ideMode is true, but SANDBOX is set', async () => {
=======
  });

  it('should be false when settings.ideModeFeature is true, but SANDBOX is set', async () => {
>>>>>>> 9a6422f3
    process.argv = ['node', 'script.js'];
    const argv = await parseArguments();
    process.env.TERM_PROGRAM = 'vscode';
    process.env.SANDBOX = 'true';
    const settings: Settings = { ideModeFeature: true };
    const config = await loadCliConfig(settings, [], 'test-session', argv);
    expect(config.getIdeModeFeature()).toBe(false);
  });

  it('should be false when settings.ideModeFeature is true, but SANDBOX is set', async () => {
    process.argv = ['node', 'script.js'];
    const argv = await parseArguments();
    process.env.TERM_PROGRAM = 'vscode';
    process.env.SANDBOX = 'true';
    const settings: Settings = { ideModeFeature: true };
    const config = await loadCliConfig(settings, [], 'test-session', argv);
    expect(config.getIdeModeFeature()).toBe(false);
  });
});<|MERGE_RESOLUTION|>--- conflicted
+++ resolved
@@ -35,10 +35,7 @@
   );
   return {
     ...actualServer,
-<<<<<<< HEAD
     DEFAULT_TELEMETRY_TARGET: 'local',
-=======
->>>>>>> 9a6422f3
     IdeClient: {
       getInstance: vi.fn().mockReturnValue({
         getConnectionStatus: vi.fn(),
@@ -946,7 +943,6 @@
     const argv = await parseArguments();
     const config = await loadCliConfig(settings, [], 'test-session', argv);
     expect(config.getIdeModeFeature()).toBe(false);
-<<<<<<< HEAD
   });
 
   it('should be false if settings.ideMode is true but TERM_PROGRAM is not vscode', async () => {
@@ -1007,11 +1003,6 @@
   });
 
   it('should be false when settings.ideMode is true, but SANDBOX is set', async () => {
-=======
-  });
-
-  it('should be false when settings.ideModeFeature is true, but SANDBOX is set', async () => {
->>>>>>> 9a6422f3
     process.argv = ['node', 'script.js'];
     const argv = await parseArguments();
     process.env.TERM_PROGRAM = 'vscode';
