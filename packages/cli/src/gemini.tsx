/**
 * @license
 * Copyright 2025 Google LLC
 * SPDX-License-Identifier: Apache-2.0
 */

import React, { ErrorInfo } from 'react';
import { render } from 'ink';
import { AppWrapper } from './ui/App.js';
import { ErrorBoundary } from './ui/components/ErrorBoundary.js';
import { loadCliConfig, parseArguments, CliArgs } from './config/config.js';
import { readStdin } from './utils/readStdin.js';
import { basename } from 'node:path';
import v8 from 'node:v8';
import os from 'node:os';
import { spawn } from 'node:child_process';
import { start_sandbox } from './utils/sandbox.js';
import chalk from 'chalk';
import {
  LoadedSettings,
  loadSettings,
  USER_SETTINGS_PATH,
  SettingScope,
} from './config/settings.js';
import { themeManager } from './ui/themes/theme-manager.js';
import { getStartupWarnings } from './utils/startupWarnings.js';
import { getUserStartupWarnings } from './utils/userStartupWarnings.js';
import { runNonInteractive } from './nonInteractiveCli.js';
import { loadExtensions, Extension } from './config/extension.js';
import { cleanupCheckpoints, registerCleanup } from './utils/cleanup.js';
import { getCliVersion } from './utils/version.js';
import {
  Config,
  EditTool,
  ShellTool,
  WriteFileTool,
  sessionId,
  // TELEMETRY REMOVED: logUserPrompt disabled
  AuthType,
  getOauthClient,
} from '@google/gemini-cli-core';
import { validateAuthMethod } from './config/auth.js';
import { setMaxSizedBoxDebugging } from './ui/components/shared/MaxSizedBox.js';
import { getProviderManager } from './providers/providerManagerInstance.js';

function getNodeMemoryArgs(config: Config): string[] {
  const totalMemoryMB = os.totalmem() / (1024 * 1024);
  const heapStats = v8.getHeapStatistics();
  const currentMaxOldSpaceSizeMb = Math.floor(
    heapStats.heap_size_limit / 1024 / 1024,
  );

  // Set target to 50% of total memory
  const targetMaxOldSpaceSizeInMB = Math.floor(totalMemoryMB * 0.5);
  if (config.getDebugMode()) {
    console.debug(
      `Current heap size ${currentMaxOldSpaceSizeMb.toFixed(2)} MB`,
    );
  }

  if (process.env.GEMINI_CLI_NO_RELAUNCH) {
    return [];
  }

  if (targetMaxOldSpaceSizeInMB > currentMaxOldSpaceSizeMb) {
    if (config.getDebugMode()) {
      console.debug(
        `Need to relaunch with more memory: ${targetMaxOldSpaceSizeInMB.toFixed(2)} MB`,
      );
    }
    return [`--max-old-space-size=${targetMaxOldSpaceSizeInMB}`];
  }

  return [];
}

async function relaunchWithAdditionalArgs(additionalArgs: string[]) {
  const nodeArgs = [...additionalArgs, ...process.argv.slice(1)];
  const newEnv = { ...process.env, GEMINI_CLI_NO_RELAUNCH: 'true' };

  const child = spawn(process.execPath, nodeArgs, {
    stdio: 'inherit',
    env: newEnv,
  });

  await new Promise((resolve) => child.on('close', resolve));
  process.exit(0);
}

export async function main() {
  const workspaceRoot = process.cwd();
  const settings = loadSettings(workspaceRoot);
  const argv = await parseArguments();

  await cleanupCheckpoints();
  if (settings.errors.length > 0) {
    for (const error of settings.errors) {
      const errorMessage = `Error in ${error.path}: ${error.message}`;
      console.error(chalk.red(errorMessage));
      console.error(`Please fix ${error.path} and try again.`);
    }
    process.exit(1);
  }

  const extensions = loadExtensions(workspaceRoot);
  const config = await loadCliConfig(
    settings.merged,
    extensions,
    sessionId,
    argv,
  );

  if (argv.promptInteractive && !process.stdin.isTTY) {
    console.error(
      'Error: The --prompt-interactive flag is not supported when piping input from stdin.',
    );
    process.exit(1);
  }

  if (config.getListExtensions()) {
    console.log('Installed extensions:');
    for (const extension of extensions) {
      console.log(`- ${extension.config.name}`);
    }
    process.exit(0);
  }

  // Set a default auth type if one isn't set.
  if (!settings.merged.selectedAuthType) {
    if (process.env.CLOUD_SHELL === 'true') {
      settings.setValue(
        SettingScope.User,
        'selectedAuthType',
        AuthType.CLOUD_SHELL,
      );
    }
  }

  setMaxSizedBoxDebugging(config.getDebugMode());

  await config.initialize();

  if (settings.merged.theme) {
    if (!themeManager.setActiveTheme(settings.merged.theme)) {
      // If the theme is not found during initial load, log a warning and continue.
      // The useThemeCommand hook in App.tsx will handle opening the dialog.
      console.warn(`Warning: Theme "${settings.merged.theme}" not found.`);
    }
  }

  // hop into sandbox if we are outside and sandboxing is enabled
  if (!process.env.SANDBOX) {
    const memoryArgs = settings.merged.autoConfigureMaxOldSpaceSize
      ? getNodeMemoryArgs(config)
      : [];
    const sandboxConfig = config.getSandbox();
    if (sandboxConfig) {
      if (settings.merged.selectedAuthType) {
        // Validate authentication here because the sandbox will interfere with the Oauth2 web redirect.
        try {
          const err = validateAuthMethod(settings.merged.selectedAuthType);
          if (err) {
            throw new Error(err);
          }
          await config.refreshAuth(settings.merged.selectedAuthType);
        } catch (err) {
          console.error('Error authenticating:', err);
          process.exit(1);
        }
      }
      await start_sandbox(sandboxConfig, memoryArgs);
      process.exit(0);
    } else {
      // Not in a sandbox and not entering one, so relaunch with additional
      // arguments to control memory usage if needed.
      if (memoryArgs.length > 0) {
        await relaunchWithAdditionalArgs(memoryArgs);
        process.exit(0);
      }
    }
  }

  const providerManager = getProviderManager();
  const configProvider = config.getProvider();
  if (configProvider) {
    try {
      await providerManager.setActiveProvider(configProvider);
    } catch (e) {
      console.error(chalk.red((e as Error).message));
      process.exit(1);
    }
  }

  if (
    settings.merged.selectedAuthType === AuthType.LOGIN_WITH_GOOGLE &&
    config.getNoBrowser()
  ) {
    // Do oauth before app renders to make copying the link possible.
    await getOauthClient(settings.merged.selectedAuthType, config);
  }

  let input = config.getQuestion();
  const startupWarnings = [
    ...(await getStartupWarnings()),
    ...(await getUserStartupWarnings(workspaceRoot)),
  ];

  // Check if a provider is already active on startup
  const activeProvider = providerManager.getActiveProvider();
  if (
    activeProvider &&
    activeProvider.name !== 'gemini' &&
    !settings.merged.selectedAuthType
  ) {
    // Set selectedAuthType to USE_PROVIDER if a non-Gemini provider is active
    settings.setValue(
      SettingScope.User,
      'selectedAuthType',
      AuthType.USE_PROVIDER,
    );
  }

  const shouldBeInteractive =
    !!argv.promptInteractive || (process.stdin.isTTY && input?.length === 0);

  function handleError(error: Error, errorInfo: ErrorInfo) {
    // Log to console for debugging
    console.error('Application Error:', error);
    console.error('Component Stack:', errorInfo.componentStack);

    // Special handling for maximum update depth errors
    if (error.message.includes('Maximum update depth exceeded')) {
      console.error('\n🚨 RENDER LOOP DETECTED!');
      console.error('This is likely caused by:');
      console.error('- State updates during render');
      console.error('- Incorrect useEffect dependencies');
      console.error('- Non-memoized props causing re-renders');
      console.error('\nCheck recent changes to React components and hooks.');
    }
  }

  // Render UI, passing necessary config values. Check that there is no command line question.
  if (shouldBeInteractive) {
    const version = await getCliVersion();
    setWindowTitle(basename(workspaceRoot), settings);
<<<<<<< HEAD

    // Initialize authentication before rendering to ensure geminiClient is available
    if (settings.merged.selectedAuthType) {
      try {
        const err = validateAuthMethod(settings.merged.selectedAuthType);
        if (err) {
          console.error('Error validating authentication method:', err);
          process.exit(1);
        }
        await config.refreshAuth(settings.merged.selectedAuthType);
      } catch (err) {
        console.error('Error authenticating:', err);
        process.exit(1);
      }
    }

    render(
=======
    const instance = render(
>>>>>>> 97cc1e64
      <React.StrictMode>
        <ErrorBoundary
          // eslint-disable-next-line react/jsx-no-bind
          onError={handleError}
        >
          <AppWrapper
            config={config}
            settings={settings}
            startupWarnings={startupWarnings}
            version={version}
          />
        </ErrorBoundary>
      </React.StrictMode>,
      { exitOnCtrlC: false },
    );

    registerCleanup(() => instance.unmount());
    return;
  }
  // If not a TTY, read from stdin
  // This is for cases where the user pipes input directly into the command
  if (!process.stdin.isTTY && !input) {
    input += await readStdin();
  }
  if (!input) {
    console.error('No input provided via stdin.');
    process.exit(1);
  }

  const prompt_id = Math.random().toString(16).slice(2);
  // TELEMETRY REMOVED: Disabled Google data collection
  // logUserPrompt(config, {
  //   'event.name': 'user_prompt',
  //   'event.timestamp': new Date().toISOString(),
  //   prompt: input,
  //   prompt_id,
  //   auth_type: config.getContentGeneratorConfig()?.authType,
  //   prompt_length: input.length,
  // });

  // Non-interactive mode handled by runNonInteractive
  const nonInteractiveConfig = await loadNonInteractiveConfig(
    config,
    extensions,
    settings,
    argv,
  );

  await runNonInteractive(nonInteractiveConfig, input, prompt_id);
  process.exit(0);
}

function setWindowTitle(title: string, settings: LoadedSettings) {
  if (!settings.merged.hideWindowTitle) {
    const windowTitle = (process.env.CLI_TITLE || `Gemini - ${title}`).replace(
      // eslint-disable-next-line no-control-regex
      /[\x00-\x1F\x7F]/g,
      '',
    );
    process.stdout.write(`\x1b]2;${windowTitle}\x07`);

    process.on('exit', () => {
      process.stdout.write(`\x1b]2;\x07`);
    });
  }
}

// --- Global Unhandled Rejection Handler ---
process.on('unhandledRejection', (reason, _promise) => {
  // Log other unexpected unhandled rejections as critical errors
  console.error('=========================================');
  console.error('CRITICAL: Unhandled Promise Rejection!');
  console.error('=========================================');
  console.error('Reason:', reason);
  console.error('Stack trace may follow:');
  if (!(reason instanceof Error)) {
    console.error(reason);
  }
  // Exit for genuinely unhandled errors
  process.exit(1);
});

async function loadNonInteractiveConfig(
  config: Config,
  extensions: Extension[],
  settings: LoadedSettings,
  argv: CliArgs,
) {
  let finalConfig = config;

  if (!argv.yolo) {
    // Everything is not allowed, ensure that only read-only tools are configured.
    const existingExcludeTools = settings.merged.excludeTools || [];
    const interactiveTools = [
      ShellTool.Name,
      EditTool.Name,
      WriteFileTool.Name,
    ];

    const newExcludeTools = [
      ...new Set([...existingExcludeTools, ...interactiveTools]),
    ];

    const nonInteractiveSettings = {
      ...settings.merged,
      excludeTools: newExcludeTools,
    };
    finalConfig = await loadCliConfig(
      nonInteractiveSettings,
      extensions,
      config.getSessionId(),
      argv,
    );
    await finalConfig.initialize();
  }

  return await validateNonInterActiveAuth(
    settings.merged.selectedAuthType,
    finalConfig,
  );
}

async function validateNonInterActiveAuth(
  selectedAuthType: AuthType | undefined,
  nonInteractiveConfig: Config,
) {
  // making a special case for the cli. many headless environments might not have a settings.json set
  // so if GEMINI_API_KEY is set, we'll use that. However since the oauth things are interactive anyway, we'll
  // still expect that exists
  if (!selectedAuthType && !process.env.GEMINI_API_KEY) {
    console.error(
      `Please set an Auth method in your ${USER_SETTINGS_PATH} OR specify GEMINI_API_KEY env variable file before running`,
    );
    process.exit(1);
  }

  selectedAuthType = selectedAuthType || AuthType.USE_GEMINI;
  const err = validateAuthMethod(selectedAuthType);
  if (err != null) {
    console.error(err);
    process.exit(1);
  }

  await nonInteractiveConfig.refreshAuth(selectedAuthType);
  return nonInteractiveConfig;
}<|MERGE_RESOLUTION|>--- conflicted
+++ resolved
@@ -243,7 +243,6 @@
   if (shouldBeInteractive) {
     const version = await getCliVersion();
     setWindowTitle(basename(workspaceRoot), settings);
-<<<<<<< HEAD
 
     // Initialize authentication before rendering to ensure geminiClient is available
     if (settings.merged.selectedAuthType) {
@@ -260,10 +259,7 @@
       }
     }
 
-    render(
-=======
     const instance = render(
->>>>>>> 97cc1e64
       <React.StrictMode>
         <ErrorBoundary
           // eslint-disable-next-line react/jsx-no-bind
