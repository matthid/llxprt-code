--- conflicted
+++ resolved
@@ -171,7 +171,6 @@
     }
   }
 
-<<<<<<< HEAD
   const providerManager = getProviderManager();
   const configProvider = config.getProvider();
   if (configProvider) {
@@ -181,14 +180,14 @@
       console.error(chalk.red((e as Error).message));
       process.exit(1);
     }
-=======
+  }
+
   if (
     settings.merged.selectedAuthType === AuthType.LOGIN_WITH_GOOGLE &&
     config.getNoBrowser()
   ) {
     // Do oauth before app renders to make copying the link possible.
     await getOauthClient(settings.merged.selectedAuthType, config);
->>>>>>> 4197f302
   }
 
   let input = config.getQuestion();
@@ -238,25 +237,15 @@
   }
 
   const prompt_id = Math.random().toString(16).slice(2);
-<<<<<<< HEAD
   // TELEMETRY REMOVED: Disabled Google data collection
   // logUserPrompt(config, {
   //   'event.name': 'user_prompt',
   //   'event.timestamp': new Date().toISOString(),
   //   prompt: input,
   //   prompt_id,
+  //   auth_type: config.getContentGeneratorConfig().authType!,
   //   prompt_length: input.length,
   // });
-=======
-  logUserPrompt(config, {
-    'event.name': 'user_prompt',
-    'event.timestamp': new Date().toISOString(),
-    prompt: input,
-    prompt_id,
-    auth_type: config.getContentGeneratorConfig().authType!,
-    prompt_length: input.length,
-  });
->>>>>>> 4197f302
 
   // Non-interactive mode handled by runNonInteractive
   const nonInteractiveConfig = await loadNonInteractiveConfig(
