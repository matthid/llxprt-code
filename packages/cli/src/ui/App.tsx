/**
 * @license
 * Copyright 2025 Google LLC
 * SPDX-License-Identifier: Apache-2.0
 */

import { useCallback, useEffect, useMemo, useState, useRef } from 'react';
import {
  Box,
  DOMElement,
  measureElement,
  Static,
  Text,
  useStdin,
  useStdout,
  useInput,
  type Key as InkKeyType,
} from 'ink';
import { StreamingState, type HistoryItem, MessageType } from './types.js';
import { useTerminalSize } from './hooks/useTerminalSize.js';
import { useGeminiStream } from './hooks/useGeminiStream.js';
import { useLoadingIndicator } from './hooks/useLoadingIndicator.js';
import { useThemeCommand } from './hooks/useThemeCommand.js';
import { useAuthCommand } from './hooks/useAuthCommand.js';
import { useEditorSettings } from './hooks/useEditorSettings.js';
import { useProviderModelDialog } from './hooks/useProviderModelDialog.js';
import { useProviderDialog } from './hooks/useProviderDialog.js';
import { ProviderModelDialog } from './components/ProviderModelDialog.js';
import { ProviderDialog } from './components/ProviderDialog.js';
import { useSlashCommandProcessor } from './hooks/slashCommandProcessor.js';
import { useAutoAcceptIndicator } from './hooks/useAutoAcceptIndicator.js';
import { useConsoleMessages } from './hooks/useConsoleMessages.js';
import { Header } from './components/Header.js';
import { LoadingIndicator } from './components/LoadingIndicator.js';
import { AutoAcceptIndicator } from './components/AutoAcceptIndicator.js';
import { ShellModeIndicator } from './components/ShellModeIndicator.js';
import { InputPrompt } from './components/InputPrompt.js';
import { Footer } from './components/Footer.js';
import { ThemeDialog } from './components/ThemeDialog.js';
import { AuthDialog } from './components/AuthDialog.js';
import { AuthInProgress } from './components/AuthInProgress.js';
import { EditorSettingsDialog } from './components/EditorSettingsDialog.js';
import { Colors } from './colors.js';
import { Help } from './components/Help.js';
import { loadHierarchicalGeminiMemory } from '../config/config.js';
import { LoadedSettings } from '../config/settings.js';
import { Tips } from './components/Tips.js';
import { useConsolePatcher } from './components/ConsolePatcher.js';
import { DetailedMessagesDisplay } from './components/DetailedMessagesDisplay.js';
import { HistoryItemDisplay } from './components/HistoryItemDisplay.js';
import { ContextSummaryDisplay } from './components/ContextSummaryDisplay.js';
import { useHistory } from './hooks/useHistoryManager.js';
import process from 'node:process';
import {
  getErrorMessage,
  type Config,
  getAllGeminiMdFilenames,
  ApprovalMode,
  isEditorAvailable,
  EditorType,
  FlashFallbackEvent,
  logFlashFallback,
} from '@google/gemini-cli-core';
import { validateAuthMethod } from '../config/auth.js';
import { useLogger } from './hooks/useLogger.js';
import { StreamingContext } from './contexts/StreamingContext.js';
import {
  SessionStatsProvider,
  useSessionStats,
} from './contexts/SessionContext.js';
import { useGitBranchName } from './hooks/useGitBranchName.js';
import { useBracketedPaste } from './hooks/useBracketedPaste.js';
import { useTextBuffer } from './components/shared/text-buffer.js';
import * as fs from 'fs';
import { UpdateNotification } from './components/UpdateNotification.js';
import {
  isProQuotaExceededError,
  isGenericQuotaExceededError,
  UserTierId,
} from '@google/gemini-cli-core';
import { checkForUpdates } from './utils/updateCheck.js';
import ansiEscapes from 'ansi-escapes';
import { OverflowProvider } from './contexts/OverflowContext.js';
import { ShowMoreLines } from './components/ShowMoreLines.js';
import { PrivacyNotice } from './privacy/PrivacyNotice.js';
import { getProviderManager } from '../providers/providerManagerInstance.js';

const CTRL_EXIT_PROMPT_DURATION_MS = 1000;

/**
 * Get the display model name
 */
function getDisplayModelName(config: Config): string {
  try {
    const providerManager = getProviderManager();
    if (providerManager.hasActiveProvider()) {
      const provider = providerManager.getActiveProvider();
      const model = provider.getCurrentModel?.() || 'unknown';
      return `${provider.name}:${model}`;
    }
  } catch (_e) {
    // Fall back to config model if provider manager fails
  }
  // The config.getModel() is now enhanced to include provider prefix
  return config.getModel();
}

/**
 * Get the payment mode status from the current provider
 */
function getProviderPaymentMode(): boolean | undefined {
  try {
    const providerManager = getProviderManager();
    if (providerManager.hasActiveProvider()) {
      const provider = providerManager.getActiveProvider();
      return provider.isPaidMode?.();
    }
  } catch (_e) {
    // Return undefined if we can't determine payment mode
  }
  return undefined;
}

interface AppProps {
  config: Config;
  settings: LoadedSettings;
  startupWarnings?: string[];
  version: string;
}

export const AppWrapper = (props: AppProps) => (
  <SessionStatsProvider>
    <App {...props} />
  </SessionStatsProvider>
);

const App = ({ config, settings, startupWarnings = [], version }: AppProps) => {
  useBracketedPaste();
  const [updateMessage, setUpdateMessage] = useState<string | null>(null);
  const { stdout } = useStdout();
  const nightly = version.includes('nightly');

  useEffect(() => {
    checkForUpdates().then(setUpdateMessage);
  }, []);

  const { history, addItem, clearItems, loadHistory } = useHistory();
  const {
    consoleMessages,
    handleNewMessage,
    clearConsoleMessages: clearConsoleMessagesState,
  } = useConsoleMessages();
  const { stats: sessionStats } = useSessionStats();

  // Add payment mode warning to startup warnings only at startup
  const allStartupWarnings = useMemo(() => {
    const warnings = [...startupWarnings];

    // Only show payment warnings at startup (when history is empty)
    if (history.length === 0) {
      try {
        const providerManager = getProviderManager();
        if (providerManager.hasActiveProvider()) {
          const provider = providerManager.getActiveProvider();
          const isPaidMode = provider.isPaidMode?.();

          if (isPaidMode !== undefined) {
            if (isPaidMode) {
              warnings.push(
                `⚠️  PAID MODE: You are using ${provider.name} with API credentials - usage will be charged to your account`,
              );
            } else if (provider.name === 'gemini') {
              warnings.push(
                `✅ FREE MODE: You are using Gemini with OAuth authentication - no charges will apply`,
              );
            }
          }
        }
      } catch (_e) {
        // Ignore errors when checking payment mode
      }
    }

    return warnings;
  }, [startupWarnings, history]);
  const [transientWarnings, setTransientWarnings] = useState<string[]>([]);
  const [staticNeedsRefresh, setStaticNeedsRefresh] = useState(false);
  const [staticKey, setStaticKey] = useState(0);
  const refreshStatic = useCallback(() => {
    stdout.write(ansiEscapes.clearTerminal);
    setStaticKey((prev) => prev + 1);
  }, [setStaticKey, stdout]);

  const [geminiMdFileCount, setGeminiMdFileCount] = useState<number>(0);
  const [debugMessage, setDebugMessage] = useState<string>('');
  const [showHelp, setShowHelp] = useState<boolean>(false);
  const [themeError, setThemeError] = useState<string | null>(null);
  const [authError, setAuthError] = useState<string | null>(null);
  const [editorError, setEditorError] = useState<string | null>(null);
  const [footerHeight, setFooterHeight] = useState<number>(0);
  const [corgiMode, setCorgiMode] = useState(false);
  const [currentModel, setCurrentModel] = useState(getDisplayModelName(config));
  const [isPaidMode, setIsPaidMode] = useState<boolean | undefined>(
    getProviderPaymentMode(),
  );
  const [lastProvider, setLastProvider] = useState<string | undefined>(() => {
    try {
      const providerManager = getProviderManager();
      return providerManager.getActiveProvider().name;
    } catch (_e) {
      return undefined;
    }
  });
  const [shellModeActive, setShellModeActive] = useState(false);
  const [showErrorDetails, setShowErrorDetails] = useState<boolean>(false);
  const [showToolDescriptions, setShowToolDescriptions] =
    useState<boolean>(false);
  const [ctrlCPressedOnce, setCtrlCPressedOnce] = useState(false);
  const [quittingMessages, setQuittingMessages] = useState<
    HistoryItem[] | null
  >(null);
  const ctrlCTimerRef = useRef<NodeJS.Timeout | null>(null);
  const [ctrlDPressedOnce, setCtrlDPressedOnce] = useState(false);
  const ctrlDTimerRef = useRef<NodeJS.Timeout | null>(null);
  const [constrainHeight, setConstrainHeight] = useState<boolean>(true);
  const [showPrivacyNotice, setShowPrivacyNotice] = useState<boolean>(false);
  const [modelSwitchedFromQuotaError, setModelSwitchedFromQuotaError] =
    useState<boolean>(false);
  const [userTier, setUserTier] = useState<UserTierId | undefined>(undefined);

  const openPrivacyNotice = useCallback(() => {
    setShowPrivacyNotice(true);
  }, []);
  const initialPromptSubmitted = useRef(false);

  const errorCount = useMemo(
    () => consoleMessages.filter((msg) => msg.type === 'error').length,
    [consoleMessages],
  );

  const {
    isThemeDialogOpen,
    openThemeDialog,
    handleThemeSelect,
    handleThemeHighlight,
  } = useThemeCommand(settings, setThemeError, addItem);

  const {
    isAuthDialogOpen,
    openAuthDialog,
    handleAuthSelect,
    isAuthenticating,
    cancelAuthentication,
  } = useAuthCommand(settings, setAuthError, config);

  useEffect(() => {
    if (settings.merged.selectedAuthType) {
      const error = validateAuthMethod(settings.merged.selectedAuthType);
      if (error) {
        setAuthError(error);
        openAuthDialog();
      }
    }
  }, [settings.merged.selectedAuthType, openAuthDialog, setAuthError]);

  // Sync user tier from config when authentication changes
  useEffect(() => {
    const syncUserTier = async () => {
      try {
        const configUserTier = await config.getUserTier();
        if (configUserTier !== userTier) {
          setUserTier(configUserTier);
        }
      } catch (error) {
        // Silently fail - this is not critical functionality
        // Only log in debug mode to avoid cluttering the console
        if (config.getDebugMode()) {
          console.debug('Failed to sync user tier:', error);
        }
      }
    };

    // Only sync when not currently authenticating
    if (!isAuthenticating) {
      syncUserTier();
    }
  }, [config, userTier, isAuthenticating]);

  const {
    isEditorDialogOpen,
    openEditorDialog,
    handleEditorSelect,
    exitEditorDialog,
  } = useEditorSettings(settings, setEditorError, addItem);

  const providerModelDialog = useProviderModelDialog({
    addMessage: (m) =>
      addItem({ type: m.type, text: m.content }, m.timestamp.getTime()),
    onModelChange: () => setCurrentModel(getDisplayModelName(config)),
  });

  // Provider selection dialog
  const providerDialog = useProviderDialog({
    addMessage: (m: { type: MessageType; content: string; timestamp: Date }) =>
      addItem({ type: m.type, text: m.content }, m.timestamp.getTime()),
    onProviderChange: () => {
      // Refresh model display and payment banner when provider changes
      setCurrentModel(getDisplayModelName(config));
      checkPaymentModeChange?.();
    },
  });

  const toggleCorgiMode = useCallback(() => {
    setCorgiMode((prev) => !prev);
  }, []);

  // Function to manually check and show payment mode change
  const checkPaymentModeChange = useCallback(
    (forcePreviousProvider?: string) => {
      const newPaymentMode = getProviderPaymentMode();
      let currentProviderName: string | undefined;

      try {
        const providerManager = getProviderManager();
        const provider = providerManager.getActiveProvider();
        currentProviderName = provider.name;
      } catch (_e) {
        // ignore
      }

      // Use forced previous provider if provided, otherwise use state
      const previousProvider = forcePreviousProvider || lastProvider;

      // Check for both payment mode changes and provider changes
      const providerChanged =
        currentProviderName && currentProviderName !== previousProvider;
      const paymentModeChanged =
        newPaymentMode !== isPaidMode && newPaymentMode !== undefined;

      // For provider changes, always show banner. For other changes, only after startup
      if (
        (paymentModeChanged || providerChanged) &&
        (providerChanged || history.length > 0)
      ) {
        setIsPaidMode(newPaymentMode);
        setLastProvider(currentProviderName);

        try {
          const providerManager = getProviderManager();
          const provider = providerManager.getActiveProvider();

          if (newPaymentMode === true) {
            // Switching to paid mode (or paid provider)
            setTransientWarnings([
              `⚠️  PAID MODE: You are now using ${provider.name} with API credentials - usage will be charged to your account`,
            ]);
          } else if (newPaymentMode === false && provider.name === 'gemini') {
            // Switching to free mode (only for Gemini)
            setTransientWarnings([
              `✅ FREE MODE: You are now using Gemini with OAuth authentication - no charges will apply`,
            ]);
          }

          // Clear the warning after 10 seconds
          setTimeout(() => setTransientWarnings([]), 10000);
        } catch (_e) {
          // ignore
        }
      }
    },
    [isPaidMode, lastProvider, history.length],
  );

  const performMemoryRefresh = useCallback(async () => {
    addItem(
      {
        type: MessageType.INFO,
        text: 'Refreshing hierarchical memory (GEMINI.md or other context files)...',
      },
      Date.now(),
    );
    try {
      const { memoryContent, fileCount } = await loadHierarchicalGeminiMemory(
        process.cwd(),
        config.getDebugMode(),
        config.getFileService(),
        config.getExtensionContextFilePaths(),
      );
      config.setUserMemory(memoryContent);
      config.setGeminiMdFileCount(fileCount);
      setGeminiMdFileCount(fileCount);

      addItem(
        {
          type: MessageType.INFO,
          text: `Memory refreshed successfully. ${memoryContent.length > 0 ? `Loaded ${memoryContent.length} characters from ${fileCount} file(s).` : 'No memory content found.'}`,
        },
        Date.now(),
      );
      if (config.getDebugMode()) {
        console.log(
          `[DEBUG] Refreshed memory content in config: ${memoryContent.substring(0, 200)}...`,
        );
      }
    } catch (error) {
      const errorMessage = getErrorMessage(error);
      addItem(
        {
          type: MessageType.ERROR,
          text: `Error refreshing memory: ${errorMessage}`,
        },
        Date.now(),
      );
      console.error('Error refreshing memory:', error);
    }
  }, [config, addItem]);

  // Watch for model changes (e.g., from Flash fallback)
  useEffect(() => {
    const checkModelChange = () => {
      const displayModel = getDisplayModelName(config);
      if (displayModel !== currentModel) {
        setCurrentModel(displayModel);
      }

      // Also update payment mode
      const paymentMode = getProviderPaymentMode();
      if (paymentMode !== isPaidMode) {
        setIsPaidMode(paymentMode);

        // Show banner on any payment mode change (not at startup)
        if (
          paymentMode !== undefined &&
          isPaidMode !== undefined &&
          history.length > 0
        ) {
          try {
            const providerManager = getProviderManager();
            const provider = providerManager.getActiveProvider();

            if (paymentMode === true) {
              // Switching to paid mode
              setTransientWarnings([
                `⚠️  PAID MODE: You are now using ${provider.name} with API credentials - usage will be charged to your account`,
              ]);
            } else if (paymentMode === false && provider.name === 'gemini') {
              // Switching to free mode (only for Gemini)
              setTransientWarnings([
                `✅ FREE MODE: You are now using Gemini with OAuth authentication - no charges will apply`,
              ]);
            }

            // Clear the warning after 10 seconds
            setTimeout(() => setTransientWarnings([]), 10000);
          } catch (_e) {
            // ignore
          }
        }
      }
    };

    // Check immediately and then periodically
    checkModelChange();
    const interval = setInterval(checkModelChange, 1000); // Check every second

    return () => clearInterval(interval);
  }, [config, currentModel, isPaidMode, history.length]);

  // Set up Flash fallback handler
  useEffect(() => {
    const flashFallbackHandler = async (
      currentModel: string,
      fallbackModel: string,
      error?: unknown,
    ): Promise<boolean> => {
      let message: string;

      // Use actual user tier if available, otherwise default to FREE tier behavior (safe default)
      const isPaidTier =
        userTier === UserTierId.LEGACY || userTier === UserTierId.STANDARD;

      // Check if this is a Pro quota exceeded error
      if (error && isProQuotaExceededError(error)) {
        if (isPaidTier) {
          message = `⚡ You have reached your daily ${currentModel} quota limit.
⚡ Automatically switching from ${currentModel} to ${fallbackModel} for the remainder of this session.
⚡ To continue accessing the ${currentModel} model today, consider using /auth to switch to using a paid API key from AI Studio at https://aistudio.google.com/apikey`;
        } else {
          message = `⚡ You have reached your daily ${currentModel} quota limit.
⚡ Automatically switching from ${currentModel} to ${fallbackModel} for the remainder of this session.
⚡ To increase your limits, upgrade to a Gemini Code Assist Standard or Enterprise plan with higher limits at https://goo.gle/set-up-gemini-code-assist
⚡ Or you can utilize a Gemini API Key. See: https://goo.gle/gemini-cli-docs-auth#gemini-api-key
⚡ You can switch authentication methods by typing /auth`;
        }
      } else if (error && isGenericQuotaExceededError(error)) {
        if (isPaidTier) {
          message = `⚡ You have reached your daily quota limit.
⚡ Automatically switching from ${currentModel} to ${fallbackModel} for the remainder of this session.
⚡ To continue accessing the ${currentModel} model today, consider using /auth to switch to using a paid API key from AI Studio at https://aistudio.google.com/apikey`;
        } else {
          message = `⚡ You have reached your daily quota limit.
⚡ Automatically switching from ${currentModel} to ${fallbackModel} for the remainder of this session.
⚡ To increase your limits, upgrade to a Gemini Code Assist Standard or Enterprise plan with higher limits at https://goo.gle/set-up-gemini-code-assist
⚡ Or you can utilize a Gemini API Key. See: https://goo.gle/gemini-cli-docs-auth#gemini-api-key
⚡ You can switch authentication methods by typing /auth`;
        }
      } else {
        if (isPaidTier) {
          // Default fallback message for other cases (like consecutive 429s)
          message = `⚡ Automatically switching from ${currentModel} to ${fallbackModel} for faster responses for the remainder of this session.
⚡ Possible reasons for this are that you have received multiple consecutive capacity errors or you have reached your daily ${currentModel} quota limit
⚡ To continue accessing the ${currentModel} model today, consider using /auth to switch to using a paid API key from AI Studio at https://aistudio.google.com/apikey`;
        } else {
          // Default fallback message for other cases (like consecutive 429s)
          message = `⚡ Automatically switching from ${currentModel} to ${fallbackModel} for faster responses for the remainder of this session.
⚡ Possible reasons for this are that you have received multiple consecutive capacity errors or you have reached your daily ${currentModel} quota limit
⚡ To increase your limits, upgrade to a Gemini Code Assist Standard or Enterprise plan with higher limits at https://goo.gle/set-up-gemini-code-assist
⚡ Or you can utilize a Gemini API Key. See: https://goo.gle/gemini-cli-docs-auth#gemini-api-key
⚡ You can switch authentication methods by typing /auth`;
        }
      }

      // Add message to UI history
      addItem(
        {
          type: MessageType.INFO,
          text: message,
        },
        Date.now(),
      );

      // Set the flag to prevent tool continuation
      setModelSwitchedFromQuotaError(true);
      // Set global quota error flag to prevent Flash model calls
      config.setQuotaErrorOccurred(true);
      // Switch model for future use but return false to stop current retry
      config.setModel(fallbackModel);
      logFlashFallback(
        config,
        new FlashFallbackEvent(config.getContentGeneratorConfig().authType!),
      );
      return false; // Don't continue with current prompt
    };

    config.setFlashFallbackHandler(flashFallbackHandler);
  }, [config, addItem, userTier]);

  const {
    handleSlashCommand,
    slashCommands,
    pendingHistoryItems: pendingSlashCommandHistoryItems,
    commandContext,
  } = useSlashCommandProcessor(
    config,
    settings,
    history,
    addItem,
    clearItems,
    loadHistory,
    refreshStatic,
    setShowHelp,
    setDebugMessage,
    openThemeDialog,
    openAuthDialog,
    openEditorDialog,
    providerDialog.openDialog,
    providerModelDialog.openDialog,
    performMemoryRefresh,
    toggleCorgiMode,
    showToolDescriptions,
    setQuittingMessages,
    openPrivacyNotice,
    checkPaymentModeChange,
  );
  const pendingHistoryItems = [...pendingSlashCommandHistoryItems];

  const { rows: terminalHeight, columns: terminalWidth } = useTerminalSize();
  const isInitialMount = useRef(true);
  const { stdin, setRawMode } = useStdin();
  const isValidPath = useCallback((filePath: string): boolean => {
    try {
      return fs.existsSync(filePath) && fs.statSync(filePath).isFile();
    } catch (_e) {
      return false;
    }
  }, []);

  const widthFraction = 0.9;
  const inputWidth = Math.max(
    20,
    Math.floor(terminalWidth * widthFraction) - 3,
  );
  const suggestionsWidth = Math.max(60, Math.floor(terminalWidth * 0.8));

  const buffer = useTextBuffer({
    initialText: '',
    viewport: { height: 10, width: inputWidth },
    stdin,
    setRawMode,
    isValidPath,
    shellModeActive,
  });

  const handleExit = useCallback(
    (
      pressedOnce: boolean,
      setPressedOnce: (value: boolean) => void,
      timerRef: React.MutableRefObject<NodeJS.Timeout | null>,
    ) => {
      if (pressedOnce) {
        if (timerRef.current) {
          clearTimeout(timerRef.current);
        }
        const quitCommand = slashCommands.find(
          (cmd) => cmd.name === 'quit' || cmd.altName === 'exit',
        );
        if (quitCommand && quitCommand.action) {
          quitCommand.action(commandContext, '');
        } else {
          // This is unlikely to be needed but added for an additional fallback.
          process.exit(0);
        }
      } else {
        setPressedOnce(true);
        timerRef.current = setTimeout(() => {
          setPressedOnce(false);
          timerRef.current = null;
        }, CTRL_EXIT_PROMPT_DURATION_MS);
      }
    },
    // Add commandContext to the dependency array here!
    [slashCommands, commandContext],
  );

  useInput((input: string, key: InkKeyType) => {
    let enteringConstrainHeightMode = false;
    if (!constrainHeight) {
      // Automatically re-enter constrain height mode if the user types
      // anything. When constrainHeight==false, the user will experience
      // significant flickering so it is best to disable it immediately when
      // the user starts interacting with the app.
      enteringConstrainHeightMode = true;
      setConstrainHeight(true);
    }

    if (key.ctrl && input === 'o') {
      setShowErrorDetails((prev) => !prev);
    } else if (key.ctrl && input === 't') {
      const newValue = !showToolDescriptions;
      setShowToolDescriptions(newValue);

      const mcpServers = config.getMcpServers();
      if (Object.keys(mcpServers || {}).length > 0) {
        handleSlashCommand(newValue ? '/mcp desc' : '/mcp nodesc');
      }
    } else if (key.ctrl && (input === 'c' || input === 'C')) {
      handleExit(ctrlCPressedOnce, setCtrlCPressedOnce, ctrlCTimerRef);
    } else if (key.ctrl && (input === 'd' || input === 'D')) {
      if (buffer.text.length > 0) {
        // Do nothing if there is text in the input.
        return;
      }
      handleExit(ctrlDPressedOnce, setCtrlDPressedOnce, ctrlDTimerRef);
    } else if (key.ctrl && input === 's' && !enteringConstrainHeightMode) {
      setConstrainHeight(false);
    }
  });

  useConsolePatcher({
    onNewMessage: handleNewMessage,
    debugMode: config.getDebugMode(),
  });

  useEffect(() => {
    if (config) {
      setGeminiMdFileCount(config.getGeminiMdFileCount());
    }
  }, [config]);

  const getPreferredEditor = useCallback(() => {
    const editorType = settings.merged.preferredEditor;
    const isValidEditor = isEditorAvailable(editorType);
    if (!isValidEditor) {
      openEditorDialog();
      return;
    }
    return editorType as EditorType;
  }, [settings, openEditorDialog]);

  const onAuthError = useCallback(() => {
    setAuthError('reauth required');
    openAuthDialog();
  }, [openAuthDialog, setAuthError]);

  const {
    streamingState,
    submitQuery,
    initError,
    pendingHistoryItems: pendingGeminiHistoryItems,
    thought,
  } = useGeminiStream(
    config.getGeminiClient(),
    history,
    addItem,
    setShowHelp,
    config,
    setDebugMessage,
    handleSlashCommand,
    shellModeActive,
    getPreferredEditor,
    onAuthError,
    performMemoryRefresh,
    modelSwitchedFromQuotaError,
    setModelSwitchedFromQuotaError,
  );
  pendingHistoryItems.push(...pendingGeminiHistoryItems);
  const { elapsedTime, currentLoadingPhrase } =
    useLoadingIndicator(streamingState);
  const showAutoAcceptIndicator = useAutoAcceptIndicator({ config });

  const handleFinalSubmit = useCallback(
    (submittedValue: string) => {
      const trimmedValue = submittedValue.trim();
      if (trimmedValue.length > 0) {
        submitQuery(trimmedValue);
      }
    },
    [submitQuery],
  );

  const logger = useLogger();
  const [userMessages, setUserMessages] = useState<string[]>([]);

  useEffect(() => {
    const fetchUserMessages = async () => {
      const pastMessagesRaw = (await logger?.getPreviousUserMessages()) || []; // Newest first

      const currentSessionUserMessages = history
        .filter(
          (item): item is HistoryItem & { type: 'user'; text: string } =>
            item.type === 'user' &&
            typeof item.text === 'string' &&
            item.text.trim() !== '',
        )
        .map((item) => item.text)
        .reverse(); // Newest first, to match pastMessagesRaw sorting

      // Combine, with current session messages being more recent
      const combinedMessages = [
        ...currentSessionUserMessages,
        ...pastMessagesRaw,
      ];

      // Deduplicate consecutive identical messages from the combined list (still newest first)
      const deduplicatedMessages: string[] = [];
      if (combinedMessages.length > 0) {
        deduplicatedMessages.push(combinedMessages[0]); // Add the newest one unconditionally
        for (let i = 1; i < combinedMessages.length; i++) {
          if (combinedMessages[i] !== combinedMessages[i - 1]) {
            deduplicatedMessages.push(combinedMessages[i]);
          }
        }
      }
      // Reverse to oldest first for useInputHistory
      setUserMessages(deduplicatedMessages.reverse());
    };
    fetchUserMessages();
  }, [history, logger]);

  const isInputActive = streamingState === StreamingState.Idle && !initError;

  const handleClearScreen = useCallback(() => {
    clearItems();
    clearConsoleMessagesState();
    console.clear();
    refreshStatic();
  }, [clearItems, clearConsoleMessagesState, refreshStatic]);

  const mainControlsRef = useRef<DOMElement>(null);
  const pendingHistoryItemRef = useRef<DOMElement>(null);

  useEffect(() => {
    if (mainControlsRef.current) {
      const fullFooterMeasurement = measureElement(mainControlsRef.current);
      setFooterHeight(fullFooterMeasurement.height);
    }
  }, [terminalHeight, consoleMessages, showErrorDetails]);

  const staticExtraHeight = /* margins and padding */ 3;
  const availableTerminalHeight = useMemo(
    () => terminalHeight - footerHeight - staticExtraHeight,
    [terminalHeight, footerHeight],
  );

  useEffect(() => {
    // skip refreshing Static during first mount
    if (isInitialMount.current) {
      isInitialMount.current = false;
      return;
    }

    // debounce so it doesn't fire up too often during resize
    const handler = setTimeout(() => {
      setStaticNeedsRefresh(false);
      refreshStatic();
    }, 300);

    return () => {
      clearTimeout(handler);
    };
  }, [terminalWidth, terminalHeight, refreshStatic]);

  useEffect(() => {
    if (streamingState === StreamingState.Idle && staticNeedsRefresh) {
      setStaticNeedsRefresh(false);
      refreshStatic();
    }
  }, [streamingState, refreshStatic, staticNeedsRefresh]);

  const filteredConsoleMessages = useMemo(() => {
    if (config.getDebugMode()) {
      return consoleMessages;
    }
    return consoleMessages.filter((msg) => msg.type !== 'debug');
  }, [consoleMessages, config]);

  const branchName = useGitBranchName(config.getTargetDir());

  const contextFileNames = useMemo(() => {
    const fromSettings = settings.merged.contextFileName;
    if (fromSettings) {
      return Array.isArray(fromSettings) ? fromSettings : [fromSettings];
    }
    return getAllGeminiMdFilenames();
  }, [settings.merged.contextFileName]);

  const initialPrompt = useMemo(() => config.getQuestion(), [config]);
  const geminiClient = config.getGeminiClient();

  useEffect(() => {
    if (
      initialPrompt &&
      !initialPromptSubmitted.current &&
      !isAuthenticating &&
      !isAuthDialogOpen &&
      !isThemeDialogOpen &&
      !isEditorDialogOpen &&
      !showPrivacyNotice &&
      geminiClient?.isInitialized?.()
    ) {
      submitQuery(initialPrompt);
      initialPromptSubmitted.current = true;
    }
  }, [
    initialPrompt,
    submitQuery,
    isAuthenticating,
    isAuthDialogOpen,
    isThemeDialogOpen,
    isEditorDialogOpen,
    showPrivacyNotice,
    geminiClient,
  ]);

  if (quittingMessages) {
    return (
      <Box flexDirection="column" marginBottom={1}>
        {quittingMessages.map((item) => (
          <HistoryItemDisplay
            key={item.id}
            availableTerminalHeight={
              constrainHeight ? availableTerminalHeight : undefined
            }
            terminalWidth={terminalWidth}
            item={item}
            isPending={false}
            config={config}
          />
        ))}
      </Box>
    );
  }
  const mainAreaWidth = Math.floor(terminalWidth * 0.9);
  const debugConsoleMaxHeight = Math.floor(Math.max(terminalHeight * 0.2, 5));
  // Arbitrary threshold to ensure that items in the static area are large
  // enough but not too large to make the terminal hard to use.
  const staticAreaMaxItemHeight = Math.max(terminalHeight * 4, 100);
  return (
    <StreamingContext.Provider value={streamingState}>
      <Box flexDirection="column" marginBottom={1} width="90%">
        {/* Move UpdateNotification outside Static so it can re-render when updateMessage changes */}
        {updateMessage && <UpdateNotification message={updateMessage} />}

        {/*
         * The Static component is an Ink intrinsic in which there can only be 1 per application.
         * Because of this restriction we're hacking it slightly by having a 'header' item here to
         * ensure that it's statically rendered.
         *
         * Background on the Static Item: Anything in the Static component is written a single time
         * to the console. Think of it like doing a console.log and then never using ANSI codes to
         * clear that content ever again. Effectively it has a moving frame that every time new static
         * content is set it'll flush content to the terminal and move the area which it's "clearing"
         * down a notch. Without Static the area which gets erased and redrawn continuously grows.
         */}
        <Static
          key={staticKey}
          items={[
            <Box flexDirection="column" key="header">
              <Header
                terminalWidth={terminalWidth}
                version={version}
                nightly={nightly}
              />
              {!settings.merged.hideTips && <Tips config={config} />}
            </Box>,
            ...history.map((h) => (
              <HistoryItemDisplay
                terminalWidth={mainAreaWidth}
                availableTerminalHeight={staticAreaMaxItemHeight}
                key={h.id}
                item={h}
                isPending={false}
                config={config}
              />
            )),
          ]}
        >
          {(item) => item}
        </Static>
        <OverflowProvider>
          <Box ref={pendingHistoryItemRef} flexDirection="column">
            {pendingHistoryItems.map((item, i) => (
              <HistoryItemDisplay
                key={i}
                availableTerminalHeight={
                  constrainHeight ? availableTerminalHeight : undefined
                }
                terminalWidth={mainAreaWidth}
                // TODO(taehykim): It seems like references to ids aren't necessary in
                // HistoryItemDisplay. Refactor later. Use a fake id for now.
                item={{ ...item, id: 0 }}
                isPending={true}
                config={config}
                isFocused={!isEditorDialogOpen}
              />
            ))}
            <ShowMoreLines constrainHeight={constrainHeight} />
          </Box>
        </OverflowProvider>

        {showHelp && <Help commands={slashCommands} />}

        <Box flexDirection="column" ref={mainControlsRef}>
          {(allStartupWarnings.length > 0 || transientWarnings.length > 0) && (
            <Box
              borderStyle="round"
              borderColor={Colors.AccentYellow}
              paddingX={1}
              marginY={1}
              flexDirection="column"
            >
              {allStartupWarnings.map((warning, index) => (
                <Text key={index} color={Colors.AccentYellow}>
                  {warning}
                </Text>
              ))}
              {transientWarnings.map((warning, index) => (
                <Text key={index} color={Colors.AccentYellow}>
                  {warning}
                </Text>
              ))}
            </Box>
          )}

          {isThemeDialogOpen ? (
            <Box flexDirection="column">
              {themeError && (
                <Box marginBottom={1}>
                  <Text color={Colors.AccentRed}>{themeError}</Text>
                </Box>
              )}
              <ThemeDialog
                onSelect={handleThemeSelect}
                onHighlight={handleThemeHighlight}
                settings={settings}
                availableTerminalHeight={
                  constrainHeight
                    ? terminalHeight - staticExtraHeight
                    : undefined
                }
                terminalWidth={mainAreaWidth}
              />
            </Box>
          ) : isAuthenticating ? (
            <>
              <AuthInProgress
                onTimeout={() => {
                  setAuthError('Authentication timed out. Please try again.');
                  cancelAuthentication();
                  openAuthDialog();
                }}
              />
              {showErrorDetails && (
                <OverflowProvider>
                  <Box flexDirection="column">
                    <DetailedMessagesDisplay
                      messages={filteredConsoleMessages}
                      maxHeight={
                        constrainHeight ? debugConsoleMaxHeight : undefined
                      }
                      width={inputWidth}
                    />
                    <ShowMoreLines constrainHeight={constrainHeight} />
                  </Box>
                </OverflowProvider>
              )}
            </>
          ) : isAuthDialogOpen ? (
            <Box flexDirection="column">
              <AuthDialog
                onSelect={handleAuthSelect}
                settings={settings}
                initialErrorMessage={authError}
              />
            </Box>
          ) : isEditorDialogOpen ? (
            <Box flexDirection="column">
              {editorError && (
                <Box marginBottom={1}>
                  <Text color={Colors.AccentRed}>{editorError}</Text>
                </Box>
              )}
              <EditorSettingsDialog
                onSelect={handleEditorSelect}
                settings={settings}
                onExit={exitEditorDialog}
              />
            </Box>
          ) : providerModelDialog.showDialog ? (
            <Box flexDirection="column">
              <ProviderModelDialog
                models={providerModelDialog.models}
                currentModel={providerModelDialog.currentModel}
                onSelect={providerModelDialog.handleSelect}
                onClose={providerModelDialog.closeDialog}
              />
            </Box>
          ) : providerDialog.showDialog ? (
            <Box flexDirection="column">
              <ProviderDialog
                providers={providerDialog.providers}
                currentProvider={providerDialog.currentProvider}
                onSelect={providerDialog.handleSelect}
                onClose={providerDialog.closeDialog}
              />
            </Box>
          ) : showPrivacyNotice ? (
            <PrivacyNotice
              onExit={() => setShowPrivacyNotice(false)}
              config={config}
            />
          ) : (
            <>
              <LoadingIndicator
                thought={
                  streamingState === StreamingState.WaitingForConfirmation ||
                  config.getAccessibility()?.disableLoadingPhrases
                    ? undefined
                    : thought
                }
                currentLoadingPhrase={
                  config.getAccessibility()?.disableLoadingPhrases
                    ? undefined
                    : currentLoadingPhrase
                }
                elapsedTime={elapsedTime}
              />
              <Box
                marginTop={1}
                display="flex"
                justifyContent="space-between"
                width="100%"
              >
                <Box>
                  {process.env.GEMINI_SYSTEM_MD && (
                    <Text color={Colors.AccentRed}>|⌐■_■| </Text>
                  )}
                  {ctrlCPressedOnce ? (
                    <Text color={Colors.AccentYellow}>
                      Press Ctrl+C again to exit.
                    </Text>
                  ) : ctrlDPressedOnce ? (
                    <Text color={Colors.AccentYellow}>
                      Press Ctrl+D again to exit.
                    </Text>
                  ) : (
                    <ContextSummaryDisplay
                      geminiMdFileCount={geminiMdFileCount}
                      contextFileNames={contextFileNames}
                      mcpServers={config.getMcpServers()}
                      showToolDescriptions={showToolDescriptions}
                    />
                  )}
                </Box>
                <Box>
                  {showAutoAcceptIndicator !== ApprovalMode.DEFAULT &&
                    !shellModeActive && (
                      <AutoAcceptIndicator
                        approvalMode={showAutoAcceptIndicator}
                      />
                    )}
                  {shellModeActive && <ShellModeIndicator />}
                </Box>
              </Box>

              {showErrorDetails && (
                <OverflowProvider>
                  <Box flexDirection="column">
                    <DetailedMessagesDisplay
                      messages={filteredConsoleMessages}
                      maxHeight={
                        constrainHeight ? debugConsoleMaxHeight : undefined
                      }
                      width={inputWidth}
                    />
                    <ShowMoreLines constrainHeight={constrainHeight} />
                  </Box>
                </OverflowProvider>
              )}

              {isInputActive && (
                <InputPrompt
                  buffer={buffer}
                  inputWidth={inputWidth}
                  suggestionsWidth={suggestionsWidth}
                  onSubmit={handleFinalSubmit}
                  userMessages={userMessages}
                  onClearScreen={handleClearScreen}
                  config={config}
                  slashCommands={slashCommands}
                  commandContext={commandContext}
                  shellModeActive={shellModeActive}
                  setShellModeActive={setShellModeActive}
                />
              )}
            </>
          )}

          {initError && streamingState !== StreamingState.Responding && (
            <Box
              borderStyle="round"
              borderColor={Colors.AccentRed}
              paddingX={1}
              marginBottom={1}
            >
              {history.find(
                (item) =>
                  item.type === 'error' && item.text?.includes(initError),
              )?.text ? (
                <Text color={Colors.AccentRed}>
                  {
                    history.find(
                      (item) =>
                        item.type === 'error' && item.text?.includes(initError),
                    )?.text
                  }
                </Text>
              ) : (
                <>
                  <Text color={Colors.AccentRed}>
                    Initialization Error: {initError}
                  </Text>
                  <Text color={Colors.AccentRed}>
                    {' '}
                    Please check API key and configuration.
                  </Text>
                </>
              )}
            </Box>
          )}
          <Footer
            model={currentModel}
            targetDir={config.getTargetDir()}
            debugMode={config.getDebugMode()}
            branchName={branchName}
            debugMessage={debugMessage}
            corgiMode={corgiMode}
            errorCount={errorCount}
            showErrorDetails={showErrorDetails}
            showMemoryUsage={
              config.getDebugMode() || config.getShowMemoryUsage()
            }
            promptTokenCount={sessionStats.lastPromptTokenCount}
<<<<<<< HEAD
            isPaidMode={isPaidMode}
=======
            nightly={nightly}
>>>>>>> b3cbde5c
          />
        </Box>
      </Box>
    </StreamingContext.Provider>
  );
};<|MERGE_RESOLUTION|>--- conflicted
+++ resolved
@@ -58,8 +58,6 @@
   ApprovalMode,
   isEditorAvailable,
   EditorType,
-  FlashFallbackEvent,
-  logFlashFallback,
 } from '@google/gemini-cli-core';
 import { validateAuthMethod } from '../config/auth.js';
 import { useLogger } from './hooks/useLogger.js';
@@ -535,10 +533,11 @@
       config.setQuotaErrorOccurred(true);
       // Switch model for future use but return false to stop current retry
       config.setModel(fallbackModel);
-      logFlashFallback(
-        config,
-        new FlashFallbackEvent(config.getContentGeneratorConfig().authType!),
-      );
+      // TELEMETRY REMOVED: logFlashFallback disabled
+      // logFlashFallback(
+      //   config,
+      //   new FlashFallbackEvent(config.getContentGeneratorConfig().authType!),
+      // );
       return false; // Don't continue with current prompt
     };
 
@@ -846,7 +845,7 @@
       !isThemeDialogOpen &&
       !isEditorDialogOpen &&
       !showPrivacyNotice &&
-      geminiClient?.isInitialized?.()
+      geminiClient
     ) {
       submitQuery(initialPrompt);
       initialPromptSubmitted.current = true;
@@ -1191,11 +1190,8 @@
               config.getDebugMode() || config.getShowMemoryUsage()
             }
             promptTokenCount={sessionStats.lastPromptTokenCount}
-<<<<<<< HEAD
             isPaidMode={isPaidMode}
-=======
             nightly={nightly}
->>>>>>> b3cbde5c
           />
         </Box>
       </Box>
