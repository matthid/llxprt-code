/**
 * @license
 * Copyright 2025 Google LLC
 * SPDX-License-Identifier: Apache-2.0
 */

import { useCallback, useEffect, useMemo, useState, useRef } from 'react';
import {
  Box,
  DOMElement,
  measureElement,
  Static,
  Text,
  useStdin,
  useStdout,
  useInput,
  type Key as InkKeyType,
} from 'ink';
import { StreamingState, type HistoryItem, MessageType } from './types.js';
import { useTerminalSize } from './hooks/useTerminalSize.js';
import { useGeminiStream } from './hooks/useGeminiStream.js';
import { useLoadingIndicator } from './hooks/useLoadingIndicator.js';
import { useThemeCommand } from './hooks/useThemeCommand.js';
import { useAuthCommand } from './hooks/useAuthCommand.js';
import { useEditorSettings } from './hooks/useEditorSettings.js';
import { useProviderModelDialog } from './hooks/useProviderModelDialog.js';
import { useProviderDialog } from './hooks/useProviderDialog.js';
import { ProviderModelDialog } from './components/ProviderModelDialog.js';
import { ProviderDialog } from './components/ProviderDialog.js';
import { useSlashCommandProcessor } from './hooks/slashCommandProcessor.js';
import { useAutoAcceptIndicator } from './hooks/useAutoAcceptIndicator.js';
import { useConsoleMessages } from './hooks/useConsoleMessages.js';
import { Header } from './components/Header.js';
import { LoadingIndicator } from './components/LoadingIndicator.js';
import { AutoAcceptIndicator } from './components/AutoAcceptIndicator.js';
import { ShellModeIndicator } from './components/ShellModeIndicator.js';
import { InputPrompt } from './components/InputPrompt.js';
import { Footer } from './components/Footer.js';
import { ThemeDialog } from './components/ThemeDialog.js';
import { AuthDialog } from './components/AuthDialog.js';
import { AuthInProgress } from './components/AuthInProgress.js';
import { EditorSettingsDialog } from './components/EditorSettingsDialog.js';
import { Colors } from './colors.js';
import { Help } from './components/Help.js';
import { loadHierarchicalGeminiMemory } from '../config/config.js';
import { LoadedSettings } from '../config/settings.js';
import { Tips } from './components/Tips.js';
import { useConsolePatcher } from './components/ConsolePatcher.js';
import { DetailedMessagesDisplay } from './components/DetailedMessagesDisplay.js';
import { HistoryItemDisplay } from './components/HistoryItemDisplay.js';
import { ContextSummaryDisplay } from './components/ContextSummaryDisplay.js';
import { useHistory } from './hooks/useHistoryManager.js';
import process from 'node:process';
import {
  getErrorMessage,
  type Config,
  getAllGeminiMdFilenames,
  ApprovalMode,
  isEditorAvailable,
  EditorType,
} from '@google/gemini-cli-core';
import { validateAuthMethod } from '../config/auth.js';
import { useLogger } from './hooks/useLogger.js';
import { StreamingContext } from './contexts/StreamingContext.js';
import {
  SessionStatsProvider,
  useSessionStats,
} from './contexts/SessionContext.js';
import { useGitBranchName } from './hooks/useGitBranchName.js';
import { useBracketedPaste } from './hooks/useBracketedPaste.js';
import { useTextBuffer } from './components/shared/text-buffer.js';
import * as fs from 'fs';
import { UpdateNotification } from './components/UpdateNotification.js';
import {
  isProQuotaExceededError,
  isGenericQuotaExceededError,
} from '@google/gemini-cli-core';
import { checkForUpdates } from './utils/updateCheck.js';
import ansiEscapes from 'ansi-escapes';
import { OverflowProvider } from './contexts/OverflowContext.js';
import { ShowMoreLines } from './components/ShowMoreLines.js';
import { PrivacyNotice } from './privacy/PrivacyNotice.js';
<<<<<<< HEAD
=======
import { getProviderManager } from '../providers/providerManagerInstance.js';
>>>>>>> c0e2903a

const CTRL_EXIT_PROMPT_DURATION_MS = 1000;

/**
 * Get the display model name
 */
function getDisplayModelName(config: Config): string {
  try {
    const providerManager = getProviderManager();
    if (providerManager.hasActiveProvider()) {
      const provider = providerManager.getActiveProvider();
      const model = provider.getCurrentModel?.() || 'unknown';
      return `${provider.name}:${model}`;
    }
  } catch (_e) {
    // Fall back to config model if provider manager fails
  }
  // The config.getModel() is now enhanced to include provider prefix
  return config.getModel();
}

/**
 * Get the payment mode status from the current provider
 */
function getProviderPaymentMode(): boolean | undefined {
  try {
    const providerManager = getProviderManager();
    if (providerManager.hasActiveProvider()) {
      const provider = providerManager.getActiveProvider();
      return provider.isPaidMode?.();
    }
  } catch (_e) {
    // Return undefined if we can't determine payment mode
  }
  return undefined;
}

interface AppProps {
  config: Config;
  settings: LoadedSettings;
  startupWarnings?: string[];
}

export const AppWrapper = (props: AppProps) => (
  <SessionStatsProvider>
    <App {...props} />
  </SessionStatsProvider>
);

const App = ({ config, settings, startupWarnings = [] }: AppProps) => {
  useBracketedPaste();
  const [updateMessage, setUpdateMessage] = useState<string | null>(null);
  const { stdout } = useStdout();

  useEffect(() => {
    checkForUpdates().then(setUpdateMessage);
  }, []);

  const { history, addItem, clearItems, loadHistory } = useHistory();
  const {
    consoleMessages,
    handleNewMessage,
    clearConsoleMessages: clearConsoleMessagesState,
  } = useConsoleMessages();
  const { stats: sessionStats } = useSessionStats();

  // Add payment mode warning to startup warnings only at startup
  const allStartupWarnings = useMemo(() => {
    const warnings = [...startupWarnings];

    // Only show payment warnings at startup (when history is empty)
    if (history.length === 0) {
      try {
        const providerManager = getProviderManager();
        if (providerManager.hasActiveProvider()) {
          const provider = providerManager.getActiveProvider();
          const isPaidMode = provider.isPaidMode?.();

          if (isPaidMode !== undefined) {
            if (isPaidMode) {
              warnings.push(
                `⚠️  PAID MODE: You are using ${provider.name} with API credentials - usage will be charged to your account`,
              );
            } else if (provider.name === 'gemini') {
              warnings.push(
                `✅ FREE MODE: You are using Gemini with OAuth authentication - no charges will apply`,
              );
            }
          }
        }
      } catch (_e) {
        // Ignore errors when checking payment mode
      }
    }

    return warnings;
  }, [startupWarnings, history]);
  const [transientWarnings, setTransientWarnings] = useState<string[]>([]);
  const [staticNeedsRefresh, setStaticNeedsRefresh] = useState(false);
  const [staticKey, setStaticKey] = useState(0);
  const refreshStatic = useCallback(() => {
    stdout.write(ansiEscapes.clearTerminal);
    setStaticKey((prev) => prev + 1);
  }, [setStaticKey, stdout]);

  const [geminiMdFileCount, setGeminiMdFileCount] = useState<number>(0);
  const [debugMessage, setDebugMessage] = useState<string>('');
  const [showHelp, setShowHelp] = useState<boolean>(false);
  const [themeError, setThemeError] = useState<string | null>(null);
  const [authError, setAuthError] = useState<string | null>(null);
  const [editorError, setEditorError] = useState<string | null>(null);
  const [footerHeight, setFooterHeight] = useState<number>(0);
  const [corgiMode, setCorgiMode] = useState(false);
  const [currentModel, setCurrentModel] = useState(getDisplayModelName(config));
  const [isPaidMode, setIsPaidMode] = useState<boolean | undefined>(
    getProviderPaymentMode(),
  );
  const [lastProvider, setLastProvider] = useState<string | undefined>(() => {
    try {
      const providerManager = getProviderManager();
      return providerManager.getActiveProvider().name;
    } catch (_e) {
      return undefined;
    }
  });
  const [shellModeActive, setShellModeActive] = useState(false);
  const [showErrorDetails, setShowErrorDetails] = useState<boolean>(false);
  const [showToolDescriptions, setShowToolDescriptions] =
    useState<boolean>(false);
  const [ctrlCPressedOnce, setCtrlCPressedOnce] = useState(false);
  const [quittingMessages, setQuittingMessages] = useState<
    HistoryItem[] | null
  >(null);
  const ctrlCTimerRef = useRef<NodeJS.Timeout | null>(null);
  const [ctrlDPressedOnce, setCtrlDPressedOnce] = useState(false);
  const ctrlDTimerRef = useRef<NodeJS.Timeout | null>(null);
  const [constrainHeight, setConstrainHeight] = useState<boolean>(true);
  const [showPrivacyNotice, setShowPrivacyNotice] = useState<boolean>(false);

  const openPrivacyNotice = useCallback(() => {
    setShowPrivacyNotice(true);
  }, []);

  const errorCount = useMemo(
    () => consoleMessages.filter((msg) => msg.type === 'error').length,
    [consoleMessages],
  );

  const {
    isThemeDialogOpen,
    openThemeDialog,
    handleThemeSelect,
    handleThemeHighlight,
  } = useThemeCommand(settings, setThemeError, addItem);

  const {
    isAuthDialogOpen,
    openAuthDialog,
    handleAuthSelect,
    isAuthenticating,
    cancelAuthentication,
  } = useAuthCommand(settings, setAuthError, config);

  useEffect(() => {
    if (settings.merged.selectedAuthType) {
      const error = validateAuthMethod(settings.merged.selectedAuthType);
      if (error) {
        setAuthError(error);
        openAuthDialog();
      }
    }
  }, [settings.merged.selectedAuthType, openAuthDialog, setAuthError]);

  const {
    isEditorDialogOpen,
    openEditorDialog,
    handleEditorSelect,
    exitEditorDialog,
  } = useEditorSettings(settings, setEditorError, addItem);

  const providerModelDialog = useProviderModelDialog({
    addMessage: (m) =>
      addItem({ type: m.type, text: m.content }, m.timestamp.getTime()),
    onModelChange: () => setCurrentModel(getDisplayModelName(config)),
  });

  // Provider selection dialog
  const providerDialog = useProviderDialog({
    addMessage: (m: { type: MessageType; content: string; timestamp: Date }) =>
      addItem({ type: m.type, text: m.content }, m.timestamp.getTime()),
    onProviderChange: () => {
      // Refresh model display and payment banner when provider changes
      setCurrentModel(getDisplayModelName(config));
      checkPaymentModeChange?.();
    },
  });

  const toggleCorgiMode = useCallback(() => {
    setCorgiMode((prev) => !prev);
  }, []);

  // Function to manually check and show payment mode change
  const checkPaymentModeChange = useCallback((forcePreviousProvider?: string) => {
    const newPaymentMode = getProviderPaymentMode();
    let currentProviderName: string | undefined;
    
    try {
      const providerManager = getProviderManager();
      const provider = providerManager.getActiveProvider();
      currentProviderName = provider.name;
    } catch (_e) {
      // ignore
    }
    
    // Use forced previous provider if provided, otherwise use state
    const previousProvider = forcePreviousProvider || lastProvider;
    
    // Check for both payment mode changes and provider changes
    const providerChanged = currentProviderName && currentProviderName !== previousProvider;
    const paymentModeChanged = newPaymentMode !== isPaidMode && newPaymentMode !== undefined;
    
    // For provider changes, always show banner. For other changes, only after startup
    if ((paymentModeChanged || providerChanged) && (providerChanged || history.length > 0)) {
      setIsPaidMode(newPaymentMode);
      setLastProvider(currentProviderName);
      
      try {
        const providerManager = getProviderManager();
        const provider = providerManager.getActiveProvider();
        
        if (newPaymentMode === true) {
          // Switching to paid mode (or paid provider)
          setTransientWarnings([
            `⚠️  PAID MODE: You are now using ${provider.name} with API credentials - usage will be charged to your account`,
          ]);
        } else if (newPaymentMode === false && provider.name === 'gemini') {
          // Switching to free mode (only for Gemini)
          setTransientWarnings([
            `✅ FREE MODE: You are now using Gemini with OAuth authentication - no charges will apply`,
          ]);
        }
        
        // Clear the warning after 10 seconds
        setTimeout(() => setTransientWarnings([]), 10000);
      } catch (_e) {
        // ignore
      }
    }
  }, [isPaidMode, lastProvider, history.length]);

  const performMemoryRefresh = useCallback(async () => {
    addItem(
      {
        type: MessageType.INFO,
        text: 'Refreshing hierarchical memory (GEMINI.md or other context files)...',
      },
      Date.now(),
    );
    try {
      const { memoryContent, fileCount } = await loadHierarchicalGeminiMemory(
        process.cwd(),
        config.getDebugMode(),
        config.getFileService(),
        config.getExtensionContextFilePaths(),
      );
      config.setUserMemory(memoryContent);
      config.setGeminiMdFileCount(fileCount);
      setGeminiMdFileCount(fileCount);

      addItem(
        {
          type: MessageType.INFO,
          text: `Memory refreshed successfully. ${memoryContent.length > 0 ? `Loaded ${memoryContent.length} characters from ${fileCount} file(s).` : 'No memory content found.'}`,
        },
        Date.now(),
      );
      if (config.getDebugMode()) {
        console.log(
          `[DEBUG] Refreshed memory content in config: ${memoryContent.substring(0, 200)}...`,
        );
      }
    } catch (error) {
      const errorMessage = getErrorMessage(error);
      addItem(
        {
          type: MessageType.ERROR,
          text: `Error refreshing memory: ${errorMessage}`,
        },
        Date.now(),
      );
      console.error('Error refreshing memory:', error);
    }
  }, [config, addItem]);

  // Watch for model changes (e.g., from Flash fallback)
  useEffect(() => {
    const checkModelChange = () => {
      const displayModel = getDisplayModelName(config);
      if (displayModel !== currentModel) {
        setCurrentModel(displayModel);
      }

      // Also update payment mode
      const paymentMode = getProviderPaymentMode();
      if (paymentMode !== isPaidMode) {
        setIsPaidMode(paymentMode);
        
        // Show banner on any payment mode change (not at startup)
        if (paymentMode !== undefined && isPaidMode !== undefined && history.length > 0) {
          try {
            const providerManager = getProviderManager();
            const provider = providerManager.getActiveProvider();
            
            if (paymentMode === true) {
              // Switching to paid mode
              setTransientWarnings([
                `⚠️  PAID MODE: You are now using ${provider.name} with API credentials - usage will be charged to your account`,
              ]);
            } else if (paymentMode === false && provider.name === 'gemini') {
              // Switching to free mode (only for Gemini)
              setTransientWarnings([
                `✅ FREE MODE: You are now using Gemini with OAuth authentication - no charges will apply`,
              ]);
            }
            
            // Clear the warning after 10 seconds
            setTimeout(() => setTransientWarnings([]), 10000);
          } catch (_e) {
            // ignore
          }
        }
      }
    };

    // Check immediately and then periodically
    checkModelChange();
    const interval = setInterval(checkModelChange, 1000); // Check every second

    return () => clearInterval(interval);
  }, [config, currentModel, isPaidMode, history.length]);

  // Set up Flash fallback handler
  useEffect(() => {
    const flashFallbackHandler = async (
      currentModel: string,
      fallbackModel: string,
      error?: unknown,
    ): Promise<boolean> => {
      let message: string;

      // Check if this is a Pro quota exceeded error
      if (error && isProQuotaExceededError(error)) {
        message = `⚡ You have reached your daily ${currentModel} quota limit.
⚡ Automatically switching from ${currentModel} to ${fallbackModel} for the remainder of this session.
⚡ To increase your limits, upgrade to a Gemini Code Assist Standard or Enterprise plan with higher limits at https://goo.gle/set-up-gemini-code-assist
⚡ Or you can utilize a Gemini API Key. See: https://goo.gle/gemini-cli-docs-auth#gemini-api-key
⚡ You can switch authentication methods by typing /auth`;
      } else if (error && isGenericQuotaExceededError(error)) {
        message = `⚡ You have reached your daily quota limit.
⚡ Automatically switching from ${currentModel} to ${fallbackModel} for the remainder of this session.
⚡ To increase your limits, upgrade to a Gemini Code Assist Standard or Enterprise plan with higher limits at https://goo.gle/set-up-gemini-code-assist
⚡ Or you can utilize a Gemini API Key. See: https://goo.gle/gemini-cli-docs-auth#gemini-api-key
⚡ You can switch authentication methods by typing /auth`;
      } else {
        // Default fallback message for other cases (like consecutive 429s)
        message = `⚡ Slow response times detected.
⚡ Automatically switching from ${currentModel} to ${fallbackModel} for faster responses for the remainder of this session.`;
      }

      // Add message to UI history
      addItem(
        {
          type: MessageType.INFO,
<<<<<<< HEAD
          text: message,
=======
          text: `⚡ Slow response times detected. Automatically switching from ${currentModel} to ${fallbackModel} for faster responses for the remainder of this session.
⚡ To avoid this you can either upgrade to Standard tier. See: https://goo.gle/set-up-gemini-code-assist
⚡ Or you can utilize a Gemini API Key. See: https://goo.gle/gemini-cli-docs-auth#gemini-api-key
⚡ You can switch authentication methods by typing /auth`,
>>>>>>> c0e2903a
        },
        Date.now(),
      );
      return true; // Always accept the fallback
    };

    config.setFlashFallbackHandler(flashFallbackHandler);
  }, [config, addItem]);

  const {
    handleSlashCommand,
    slashCommands,
    pendingHistoryItems: pendingSlashCommandHistoryItems,
    commandContext,
  } = useSlashCommandProcessor(
    config,
    settings,
    history,
    addItem,
    clearItems,
    loadHistory,
    refreshStatic,
    setShowHelp,
    setDebugMessage,
    openThemeDialog,
    openAuthDialog,
    openEditorDialog,
<<<<<<< HEAD
=======
    providerDialog.openDialog,
    providerModelDialog.openDialog,
    performMemoryRefresh,
>>>>>>> c0e2903a
    toggleCorgiMode,
    showToolDescriptions,
    setQuittingMessages,
    openPrivacyNotice,
<<<<<<< HEAD
=======
    checkPaymentModeChange,
>>>>>>> c0e2903a
  );
  const pendingHistoryItems = [...pendingSlashCommandHistoryItems];

  const { rows: terminalHeight, columns: terminalWidth } = useTerminalSize();
  const isInitialMount = useRef(true);
  const { stdin, setRawMode } = useStdin();
  const isValidPath = useCallback((filePath: string): boolean => {
    try {
      return fs.existsSync(filePath) && fs.statSync(filePath).isFile();
    } catch (_e) {
      return false;
    }
  }, []);

  const widthFraction = 0.9;
  const inputWidth = Math.max(
    20,
    Math.floor(terminalWidth * widthFraction) - 3,
  );
  const suggestionsWidth = Math.max(60, Math.floor(terminalWidth * 0.8));

  const buffer = useTextBuffer({
    initialText: '',
    viewport: { height: 10, width: inputWidth },
    stdin,
    setRawMode,
    isValidPath,
    shellModeActive,
  });

  const handleExit = useCallback(
    (
      pressedOnce: boolean,
      setPressedOnce: (value: boolean) => void,
      timerRef: React.MutableRefObject<NodeJS.Timeout | null>,
    ) => {
      if (pressedOnce) {
        if (timerRef.current) {
          clearTimeout(timerRef.current);
        }
        const quitCommand = slashCommands.find(
          (cmd) => cmd.name === 'quit' || cmd.altName === 'exit',
        );
        if (quitCommand && quitCommand.action) {
          quitCommand.action(commandContext, '');
        } else {
          // This is unlikely to be needed but added for an additional fallback.
          process.exit(0);
        }
      } else {
        setPressedOnce(true);
        timerRef.current = setTimeout(() => {
          setPressedOnce(false);
          timerRef.current = null;
        }, CTRL_EXIT_PROMPT_DURATION_MS);
      }
    },
    // Add commandContext to the dependency array here!
    [slashCommands, commandContext],
  );

  useInput((input: string, key: InkKeyType) => {
    let enteringConstrainHeightMode = false;
    if (!constrainHeight) {
      // Automatically re-enter constrain height mode if the user types
      // anything. When constrainHeight==false, the user will experience
      // significant flickering so it is best to disable it immediately when
      // the user starts interacting with the app.
      enteringConstrainHeightMode = true;
      setConstrainHeight(true);
    }

    if (key.ctrl && input === 'o') {
      setShowErrorDetails((prev) => !prev);
    } else if (key.ctrl && input === 't') {
      const newValue = !showToolDescriptions;
      setShowToolDescriptions(newValue);

      const mcpServers = config.getMcpServers();
      if (Object.keys(mcpServers || {}).length > 0) {
        handleSlashCommand(newValue ? '/mcp desc' : '/mcp nodesc');
      }
    } else if (key.ctrl && (input === 'c' || input === 'C')) {
      handleExit(ctrlCPressedOnce, setCtrlCPressedOnce, ctrlCTimerRef);
    } else if (key.ctrl && (input === 'd' || input === 'D')) {
      if (buffer.text.length > 0) {
        // Do nothing if there is text in the input.
        return;
      }
      handleExit(ctrlDPressedOnce, setCtrlDPressedOnce, ctrlDTimerRef);
    } else if (key.ctrl && input === 's' && !enteringConstrainHeightMode) {
      setConstrainHeight(false);
    }
  });

  useConsolePatcher({
    onNewMessage: handleNewMessage,
    debugMode: config.getDebugMode(),
  });

  useEffect(() => {
    if (config) {
      setGeminiMdFileCount(config.getGeminiMdFileCount());
    }
  }, [config]);

  const getPreferredEditor = useCallback(() => {
    const editorType = settings.merged.preferredEditor;
    const isValidEditor = isEditorAvailable(editorType);
    if (!isValidEditor) {
      openEditorDialog();
      return;
    }
    return editorType as EditorType;
  }, [settings, openEditorDialog]);

  const onAuthError = useCallback(() => {
    setAuthError('reauth required');
    openAuthDialog();
  }, [openAuthDialog, setAuthError]);

  const {
    streamingState,
    submitQuery,
    initError,
    pendingHistoryItems: pendingGeminiHistoryItems,
    thought,
    isInGracePeriod,
  } = useGeminiStream(
    config.getGeminiClient(),
    history,
    addItem,
    setShowHelp,
    config,
    setDebugMessage,
    handleSlashCommand,
    shellModeActive,
    getPreferredEditor,
    onAuthError,
    performMemoryRefresh,
  );
  pendingHistoryItems.push(...pendingGeminiHistoryItems);
  const { elapsedTime, currentLoadingPhrase } =
    useLoadingIndicator(streamingState);
  const showAutoAcceptIndicator = useAutoAcceptIndicator({ config });

  const handleFinalSubmit = useCallback(
    (submittedValue: string) => {
      const trimmedValue = submittedValue.trim();
      if (trimmedValue.length > 0) {
        submitQuery(trimmedValue);
      }
    },
    [submitQuery],
  );

  const logger = useLogger();
  const [userMessages, setUserMessages] = useState<string[]>([]);

  useEffect(() => {
    const fetchUserMessages = async () => {
      const pastMessagesRaw = (await logger?.getPreviousUserMessages()) || []; // Newest first

      const currentSessionUserMessages = history
        .filter(
          (item): item is HistoryItem & { type: 'user'; text: string } =>
            item.type === 'user' &&
            typeof item.text === 'string' &&
            item.text.trim() !== '',
        )
        .map((item) => item.text)
        .reverse(); // Newest first, to match pastMessagesRaw sorting

      // Combine, with current session messages being more recent
      const combinedMessages = [
        ...currentSessionUserMessages,
        ...pastMessagesRaw,
      ];

      // Deduplicate consecutive identical messages from the combined list (still newest first)
      const deduplicatedMessages: string[] = [];
      if (combinedMessages.length > 0) {
        deduplicatedMessages.push(combinedMessages[0]); // Add the newest one unconditionally
        for (let i = 1; i < combinedMessages.length; i++) {
          if (combinedMessages[i] !== combinedMessages[i - 1]) {
            deduplicatedMessages.push(combinedMessages[i]);
          }
        }
      }
      // Reverse to oldest first for useInputHistory
      setUserMessages(deduplicatedMessages.reverse());
    };
    fetchUserMessages();
  }, [history, logger]);

  const isInputActive = streamingState === StreamingState.Idle && !initError;

  const handleClearScreen = useCallback(() => {
    clearItems();
    clearConsoleMessagesState();
    console.clear();
    refreshStatic();
  }, [clearItems, clearConsoleMessagesState, refreshStatic]);

  const mainControlsRef = useRef<DOMElement>(null);
  const pendingHistoryItemRef = useRef<DOMElement>(null);

  useEffect(() => {
    if (mainControlsRef.current) {
      const fullFooterMeasurement = measureElement(mainControlsRef.current);
      setFooterHeight(fullFooterMeasurement.height);
    }
  }, [terminalHeight, consoleMessages, showErrorDetails]);

  const staticExtraHeight = /* margins and padding */ 3;
  const availableTerminalHeight = useMemo(
    () => terminalHeight - footerHeight - staticExtraHeight,
    [terminalHeight, footerHeight],
  );

  useEffect(() => {
    // skip refreshing Static during first mount
    if (isInitialMount.current) {
      isInitialMount.current = false;
      return;
    }

    // debounce so it doesn't fire up too often during resize
    const handler = setTimeout(() => {
      setStaticNeedsRefresh(false);
      refreshStatic();
    }, 300);

    return () => {
      clearTimeout(handler);
    };
  }, [terminalWidth, terminalHeight, refreshStatic]);

  useEffect(() => {
    if (streamingState === StreamingState.Idle && staticNeedsRefresh) {
      setStaticNeedsRefresh(false);
      refreshStatic();
    }
  }, [streamingState, refreshStatic, staticNeedsRefresh]);

  const filteredConsoleMessages = useMemo(() => {
    if (config.getDebugMode()) {
      return consoleMessages;
    }
    return consoleMessages.filter((msg) => msg.type !== 'debug');
  }, [consoleMessages, config]);

  const branchName = useGitBranchName(config.getTargetDir());

  const contextFileNames = useMemo(() => {
    const fromSettings = settings.merged.contextFileName;
    if (fromSettings) {
      return Array.isArray(fromSettings) ? fromSettings : [fromSettings];
    }
    return getAllGeminiMdFilenames();
  }, [settings.merged.contextFileName]);

  if (quittingMessages) {
    return (
      <Box flexDirection="column" marginBottom={1}>
        {quittingMessages.map((item) => (
          <HistoryItemDisplay
            key={item.id}
            availableTerminalHeight={
              constrainHeight ? availableTerminalHeight : undefined
            }
            terminalWidth={terminalWidth}
            item={item}
            isPending={false}
            config={config}
          />
        ))}
      </Box>
    );
  }
  const mainAreaWidth = Math.floor(terminalWidth * 0.9);
  const debugConsoleMaxHeight = Math.floor(Math.max(terminalHeight * 0.2, 5));
  // Arbitrary threshold to ensure that items in the static area are large
  // enough but not too large to make the terminal hard to use.
  const staticAreaMaxItemHeight = Math.max(terminalHeight * 4, 100);
  return (
    <StreamingContext.Provider value={streamingState}>
      <Box flexDirection="column" marginBottom={1} width="90%">
        {/* Move UpdateNotification outside Static so it can re-render when updateMessage changes */}
        {updateMessage && <UpdateNotification message={updateMessage} />}

        {/*
         * The Static component is an Ink intrinsic in which there can only be 1 per application.
         * Because of this restriction we're hacking it slightly by having a 'header' item here to
         * ensure that it's statically rendered.
         *
         * Background on the Static Item: Anything in the Static component is written a single time
         * to the console. Think of it like doing a console.log and then never using ANSI codes to
         * clear that content ever again. Effectively it has a moving frame that every time new static
         * content is set it'll flush content to the terminal and move the area which it's "clearing"
         * down a notch. Without Static the area which gets erased and redrawn continuously grows.
         */}
        <Static
          key={staticKey}
          items={[
            <Box flexDirection="column" key="header">
              <Header terminalWidth={terminalWidth} />
              {!settings.merged.hideTips && <Tips config={config} />}
<<<<<<< HEAD
=======
              {updateMessage && <UpdateNotification message={updateMessage} />}
>>>>>>> c0e2903a
            </Box>,
            ...history.map((h) => (
              <HistoryItemDisplay
                terminalWidth={mainAreaWidth}
                availableTerminalHeight={staticAreaMaxItemHeight}
                key={h.id}
                item={h}
                isPending={false}
                config={config}
              />
            )),
          ]}
        >
          {(item) => item}
        </Static>
        <OverflowProvider>
          <Box ref={pendingHistoryItemRef} flexDirection="column">
            {pendingHistoryItems.map((item, i) => (
              <HistoryItemDisplay
                key={i}
                availableTerminalHeight={
                  constrainHeight ? availableTerminalHeight : undefined
                }
                terminalWidth={mainAreaWidth}
                // TODO(taehykim): It seems like references to ids aren't necessary in
                // HistoryItemDisplay. Refactor later. Use a fake id for now.
                item={{ ...item, id: 0 }}
                isPending={true}
                config={config}
                isFocused={!isEditorDialogOpen}
              />
            ))}
            <ShowMoreLines constrainHeight={constrainHeight} />
          </Box>
        </OverflowProvider>

        {showHelp && <Help commands={slashCommands} />}

        <Box flexDirection="column" ref={mainControlsRef}>
          {(allStartupWarnings.length > 0 || transientWarnings.length > 0) && (
            <Box
              borderStyle="round"
              borderColor={Colors.AccentYellow}
              paddingX={1}
              marginY={1}
              flexDirection="column"
            >
              {allStartupWarnings.map((warning, index) => (
                <Text key={index} color={Colors.AccentYellow}>
                  {warning}
                </Text>
              ))}
              {transientWarnings.map((warning, index) => (
                <Text key={index} color={Colors.AccentYellow}>
                  {warning}
                </Text>
              ))}
            </Box>
          )}

          {isThemeDialogOpen ? (
            <Box flexDirection="column">
              {themeError && (
                <Box marginBottom={1}>
                  <Text color={Colors.AccentRed}>{themeError}</Text>
                </Box>
              )}
              <ThemeDialog
                onSelect={handleThemeSelect}
                onHighlight={handleThemeHighlight}
                settings={settings}
                availableTerminalHeight={
                  constrainHeight
                    ? terminalHeight - staticExtraHeight
                    : undefined
                }
                terminalWidth={mainAreaWidth}
              />
            </Box>
          ) : isAuthenticating ? (
            <AuthInProgress
              onTimeout={() => {
                setAuthError('Authentication timed out. Please try again.');
                cancelAuthentication();
                openAuthDialog();
              }}
            />
          ) : isAuthDialogOpen ? (
            <Box flexDirection="column">
              <AuthDialog
                onSelect={handleAuthSelect}
                settings={settings}
                initialErrorMessage={authError}
              />
            </Box>
          ) : isEditorDialogOpen ? (
            <Box flexDirection="column">
              {editorError && (
                <Box marginBottom={1}>
                  <Text color={Colors.AccentRed}>{editorError}</Text>
                </Box>
              )}
              <EditorSettingsDialog
                onSelect={handleEditorSelect}
                settings={settings}
                onExit={exitEditorDialog}
              />
            </Box>
<<<<<<< HEAD
=======
          ) : providerModelDialog.showDialog ? (
            <Box flexDirection="column">
              <ProviderModelDialog
                models={providerModelDialog.models}
                currentModel={providerModelDialog.currentModel}
                onSelect={providerModelDialog.handleSelect}
                onClose={providerModelDialog.closeDialog}
              />
            </Box>
          ) : providerDialog.showDialog ? (
            <Box flexDirection="column">
              <ProviderDialog
                providers={providerDialog.providers}
                currentProvider={providerDialog.currentProvider}
                onSelect={providerDialog.handleSelect}
                onClose={providerDialog.closeDialog}
              />
            </Box>
>>>>>>> c0e2903a
          ) : showPrivacyNotice ? (
            <PrivacyNotice
              onExit={() => setShowPrivacyNotice(false)}
              config={config}
            />
          ) : (
            <>
              <LoadingIndicator
                thought={
                  streamingState === StreamingState.WaitingForConfirmation ||
                  config.getAccessibility()?.disableLoadingPhrases
                    ? undefined
                    : thought
                }
                currentLoadingPhrase={
                  config.getAccessibility()?.disableLoadingPhrases
                    ? undefined
                    : currentLoadingPhrase
                }
                elapsedTime={elapsedTime}
              />
              <Box
                marginTop={1}
                display="flex"
                justifyContent="space-between"
                width="100%"
              >
                <Box>
                  {process.env.GEMINI_SYSTEM_MD && (
                    <Text color={Colors.AccentRed}>|⌐■_■| </Text>
                  )}
                  {ctrlCPressedOnce ? (
                    <Text color={Colors.AccentYellow}>
                      Press Ctrl+C again to exit.
                    </Text>
                  ) : ctrlDPressedOnce ? (
                    <Text color={Colors.AccentYellow}>
                      Press Ctrl+D again to exit.
                    </Text>
                  ) : isInGracePeriod ? (
                    <Text color={Colors.AccentYellow}>
                      Cancelling operations... Please wait...
                    </Text>
                  ) : (
                    <ContextSummaryDisplay
                      geminiMdFileCount={geminiMdFileCount}
                      contextFileNames={contextFileNames}
                      mcpServers={config.getMcpServers()}
                      showToolDescriptions={showToolDescriptions}
                    />
                  )}
                </Box>
                <Box>
                  {showAutoAcceptIndicator !== ApprovalMode.DEFAULT &&
                    !shellModeActive && (
                      <AutoAcceptIndicator
                        approvalMode={showAutoAcceptIndicator}
                      />
                    )}
                  {shellModeActive && <ShellModeIndicator />}
                </Box>
              </Box>

              {showErrorDetails && (
                <OverflowProvider>
                  <Box flexDirection="column">
                    <DetailedMessagesDisplay
                      messages={filteredConsoleMessages}
                      maxHeight={
                        constrainHeight ? debugConsoleMaxHeight : undefined
                      }
                      width={inputWidth}
                    />
                    <ShowMoreLines constrainHeight={constrainHeight} />
                  </Box>
                </OverflowProvider>
              )}

              {isInputActive && (
                <InputPrompt
                  buffer={buffer}
                  inputWidth={inputWidth}
                  suggestionsWidth={suggestionsWidth}
                  onSubmit={handleFinalSubmit}
                  userMessages={userMessages}
                  onClearScreen={handleClearScreen}
                  config={config}
                  slashCommands={slashCommands}
                  commandContext={commandContext}
                  shellModeActive={shellModeActive}
                  setShellModeActive={setShellModeActive}
                />
              )}
            </>
          )}

          {initError && streamingState !== StreamingState.Responding && (
            <Box
              borderStyle="round"
              borderColor={Colors.AccentRed}
              paddingX={1}
              marginBottom={1}
            >
              {history.find(
                (item) =>
                  item.type === 'error' && item.text?.includes(initError),
              )?.text ? (
                <Text color={Colors.AccentRed}>
                  {
                    history.find(
                      (item) =>
                        item.type === 'error' && item.text?.includes(initError),
                    )?.text
                  }
                </Text>
              ) : (
                <>
                  <Text color={Colors.AccentRed}>
                    Initialization Error: {initError}
                  </Text>
                  <Text color={Colors.AccentRed}>
                    {' '}
                    Please check API key and configuration.
                  </Text>
                </>
              )}
            </Box>
          )}
          <Footer
            model={currentModel}
            targetDir={config.getTargetDir()}
            debugMode={config.getDebugMode()}
            branchName={branchName}
            debugMessage={debugMessage}
            corgiMode={corgiMode}
            errorCount={errorCount}
            showErrorDetails={showErrorDetails}
            showMemoryUsage={
              config.getDebugMode() || config.getShowMemoryUsage()
            }
            promptTokenCount={sessionStats.lastPromptTokenCount}
<<<<<<< HEAD
=======
            isPaidMode={isPaidMode}
>>>>>>> c0e2903a
          />
        </Box>
      </Box>
    </StreamingContext.Provider>
  );
};<|MERGE_RESOLUTION|>--- conflicted
+++ resolved
@@ -80,10 +80,7 @@
 import { OverflowProvider } from './contexts/OverflowContext.js';
 import { ShowMoreLines } from './components/ShowMoreLines.js';
 import { PrivacyNotice } from './privacy/PrivacyNotice.js';
-<<<<<<< HEAD
-=======
 import { getProviderManager } from '../providers/providerManagerInstance.js';
->>>>>>> c0e2903a
 
 const CTRL_EXIT_PROMPT_DURATION_MS = 1000;
 
@@ -457,14 +454,7 @@
       addItem(
         {
           type: MessageType.INFO,
-<<<<<<< HEAD
           text: message,
-=======
-          text: `⚡ Slow response times detected. Automatically switching from ${currentModel} to ${fallbackModel} for faster responses for the remainder of this session.
-⚡ To avoid this you can either upgrade to Standard tier. See: https://goo.gle/set-up-gemini-code-assist
-⚡ Or you can utilize a Gemini API Key. See: https://goo.gle/gemini-cli-docs-auth#gemini-api-key
-⚡ You can switch authentication methods by typing /auth`,
->>>>>>> c0e2903a
         },
         Date.now(),
       );
@@ -492,20 +482,14 @@
     openThemeDialog,
     openAuthDialog,
     openEditorDialog,
-<<<<<<< HEAD
-=======
     providerDialog.openDialog,
     providerModelDialog.openDialog,
     performMemoryRefresh,
->>>>>>> c0e2903a
     toggleCorgiMode,
     showToolDescriptions,
     setQuittingMessages,
     openPrivacyNotice,
-<<<<<<< HEAD
-=======
     checkPaymentModeChange,
->>>>>>> c0e2903a
   );
   const pendingHistoryItems = [...pendingSlashCommandHistoryItems];
 
@@ -814,10 +798,6 @@
             <Box flexDirection="column" key="header">
               <Header terminalWidth={terminalWidth} />
               {!settings.merged.hideTips && <Tips config={config} />}
-<<<<<<< HEAD
-=======
-              {updateMessage && <UpdateNotification message={updateMessage} />}
->>>>>>> c0e2903a
             </Box>,
             ...history.map((h) => (
               <HistoryItemDisplay
@@ -926,8 +906,6 @@
                 onExit={exitEditorDialog}
               />
             </Box>
-<<<<<<< HEAD
-=======
           ) : providerModelDialog.showDialog ? (
             <Box flexDirection="column">
               <ProviderModelDialog
@@ -946,7 +924,6 @@
                 onClose={providerDialog.closeDialog}
               />
             </Box>
->>>>>>> c0e2903a
           ) : showPrivacyNotice ? (
             <PrivacyNotice
               onExit={() => setShowPrivacyNotice(false)}
@@ -1088,10 +1065,7 @@
               config.getDebugMode() || config.getShowMemoryUsage()
             }
             promptTokenCount={sessionStats.lastPromptTokenCount}
-<<<<<<< HEAD
-=======
             isPaidMode={isPaidMode}
->>>>>>> c0e2903a
           />
         </Box>
       </Box>
