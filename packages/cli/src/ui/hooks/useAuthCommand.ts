/**
 * @license
 * Copyright 2025 Google LLC
 * SPDX-License-Identifier: Apache-2.0
 */

import { useState, useCallback, useEffect } from 'react';
import { LoadedSettings, SettingScope } from '../../config/settings.js';
import {
  AuthType,
  Config,
  clearCachedCredentialFile,
  getErrorMessage,
} from '@google/gemini-cli-core';
<<<<<<< HEAD
import { useAppDispatch } from '../contexts/AppDispatchContext.js';
import { AppState } from '../reducers/appReducer.js';
=======
import { runExitCleanup } from '../../utils/cleanup.js';
>>>>>>> 97cc1e64

export const useAuthCommand = (
  settings: LoadedSettings,
  appState: AppState,
  config: Config,
) => {
  const appDispatch = useAppDispatch();
  const isAuthDialogOpen = appState.openDialogs.auth;

  // Set initial dialog state based on auth availability
  useEffect(() => {
    if (settings.merged.selectedAuthType === undefined) {
      appDispatch({ type: 'OPEN_DIALOG', payload: 'auth' });
    }
  }, [settings.merged.selectedAuthType, appDispatch]); // Run only on mount

  const openAuthDialog = useCallback(() => {
    appDispatch({ type: 'OPEN_DIALOG', payload: 'auth' });
  }, [appDispatch]);

  const [isAuthenticating, setIsAuthenticating] = useState(false);

  useEffect(() => {
    const authFlow = async () => {
      const authType = settings.merged.selectedAuthType;
      if (isAuthDialogOpen || !authType) {
        return;
      }

      try {
        setIsAuthenticating(true);
        await config.refreshAuth(authType);
        console.log(`Authenticated via "${authType}".`);
      } catch (e) {
        appDispatch({
          type: 'SET_AUTH_ERROR',
          payload: `Failed to login. Message: ${getErrorMessage(e)}`,
        });
        openAuthDialog();
      } finally {
        setIsAuthenticating(false);
      }
    };

    void authFlow();
  }, [isAuthDialogOpen, settings, config, appDispatch, openAuthDialog]);

  const handleAuthSelect = useCallback(
    async (authType: AuthType | undefined, scope: SettingScope) => {
      if (authType) {
        await clearCachedCredentialFile();
        settings.setValue(scope, 'selectedAuthType', authType);
        if (authType === AuthType.LOGIN_WITH_GOOGLE && config.getNoBrowser()) {
          runExitCleanup();
          console.log(
            `
----------------------------------------------------------------
Logging in with Google... Please restart Gemini CLI to continue.
----------------------------------------------------------------
            `,
          );
          process.exit(0);
        }
      }
      appDispatch({ type: 'CLOSE_DIALOG', payload: 'auth' });
      appDispatch({ type: 'SET_AUTH_ERROR', payload: null });
    },
<<<<<<< HEAD
    [settings, appDispatch],
=======
    [settings, setAuthError, config],
>>>>>>> 97cc1e64
  );

  const cancelAuthentication = useCallback(() => {
    setIsAuthenticating(false);
  }, []);

  return {
    isAuthDialogOpen,
    openAuthDialog,
    handleAuthSelect,
    isAuthenticating,
    cancelAuthentication,
  };
};<|MERGE_RESOLUTION|>--- conflicted
+++ resolved
@@ -12,12 +12,9 @@
   clearCachedCredentialFile,
   getErrorMessage,
 } from '@google/gemini-cli-core';
-<<<<<<< HEAD
 import { useAppDispatch } from '../contexts/AppDispatchContext.js';
 import { AppState } from '../reducers/appReducer.js';
-=======
 import { runExitCleanup } from '../../utils/cleanup.js';
->>>>>>> 97cc1e64
 
 export const useAuthCommand = (
   settings: LoadedSettings,
@@ -85,11 +82,7 @@
       appDispatch({ type: 'CLOSE_DIALOG', payload: 'auth' });
       appDispatch({ type: 'SET_AUTH_ERROR', payload: null });
     },
-<<<<<<< HEAD
-    [settings, appDispatch],
-=======
-    [settings, setAuthError, config],
->>>>>>> 97cc1e64
+    [settings, appDispatch, config],
   );
 
   const cancelAuthentication = useCallback(() => {
