/* @vitest-environment jsdom */
/**
 * @license
 * Copyright 2025 Google LLC
 * SPDX-License-Identifier: Apache-2.0
 */

const { mockProcessExit } = vi.hoisted(() => ({
  mockProcessExit: vi.fn((_code?: number): never => undefined as never),
}));

vi.mock('node:process', () => ({
  default: {
    exit: mockProcessExit,
    cwd: vi.fn(() => '/mock/cwd'),
    get env() {
      return process.env;
    }, // Use a getter to ensure current process.env is used
    platform: 'test-platform',
    version: 'test-node-version',
    memoryUsage: vi.fn(() => ({
      rss: 12345678,
      heapTotal: 23456789,
      heapUsed: 10234567,
      external: 1234567,
      arrayBuffers: 123456,
    })),
  },
  // Provide top-level exports as well for compatibility
  exit: mockProcessExit,
  cwd: vi.fn(() => '/mock/cwd'),
  get env() {
    return process.env;
  }, // Use a getter here too
  platform: 'test-platform',
  version: 'test-node-version',
  memoryUsage: vi.fn(() => ({
    rss: 12345678,
    heapTotal: 23456789,
    heapUsed: 10234567,
    external: 1234567,
    arrayBuffers: 123456,
  })),
}));

vi.mock('node:fs/promises', () => ({
  readFile: vi.fn(),
  writeFile: vi.fn(),
  mkdir: vi.fn(),
}));

const mockGetCliVersionFn = vi.fn(() => Promise.resolve('0.1.0'));
vi.mock('../../utils/version.js', () => ({
  getCliVersion: (...args: []) => mockGetCliVersionFn(...args),
}));

import { act, renderHook } from '@testing-library/react';
import { vi, describe, it, expect, beforeEach, afterEach, Mock } from 'vitest';
import stripAnsi from 'strip-ansi';
import open from 'open';
import { useSlashCommandProcessor } from './slashCommandProcessor.js';
import { MessageType, SlashCommandProcessorResult } from '../types.js';
import {
  Config,
  MCPDiscoveryState,
  MCPServerStatus,
  getMCPDiscoveryState,
  getMCPServerStatus,
  GeminiClient,
} from '@google/gemini-cli-core';
import { useSessionStats } from '../contexts/SessionContext.js';
import { LoadedSettings } from '../../config/settings.js';
import * as ShowMemoryCommandModule from './useShowMemoryCommand.js';
import { GIT_COMMIT_INFO } from '../../generated/git-commit.js';
<<<<<<< HEAD
import { CommandService } from '../../services/CommandService.js';
import { SlashCommand } from '../commands/types.js';
=======
import { getProviderManager } from '../../providers/providerManagerInstance.js';
>>>>>>> c0e2903a

vi.mock('../contexts/SessionContext.js', () => ({
  useSessionStats: vi.fn(),
}));

vi.mock('../../services/CommandService.js');

vi.mock('./useShowMemoryCommand.js', () => ({
  SHOW_MEMORY_COMMAND_NAME: '/memory show',
  createShowMemoryAction: vi.fn(() => vi.fn()),
}));

vi.mock('open', () => ({
  default: vi.fn(),
}));

<<<<<<< HEAD
vi.mock('@google/gemini-cli-core', async (importOriginal) => {
  const actual =
    await importOriginal<typeof import('@google/gemini-cli-core')>();
  return {
    ...actual,
    getMCPServerStatus: vi.fn(),
    getMCPDiscoveryState: vi.fn(),
  };
});
=======
vi.mock('../../providers/providerManagerInstance.js', () => ({
  getProviderManager: vi.fn(),
}));
>>>>>>> c0e2903a

describe('useSlashCommandProcessor', () => {
  let mockAddItem: ReturnType<typeof vi.fn>;
  let mockClearItems: ReturnType<typeof vi.fn>;
  let mockLoadHistory: ReturnType<typeof vi.fn>;
  let mockRefreshStatic: ReturnType<typeof vi.fn>;
  let mockSetShowHelp: ReturnType<typeof vi.fn>;
  let mockOnDebugMessage: ReturnType<typeof vi.fn>;
  let mockOpenThemeDialog: ReturnType<typeof vi.fn>;
  let mockOpenAuthDialog: ReturnType<typeof vi.fn>;
  let mockOpenEditorDialog: ReturnType<typeof vi.fn>;
<<<<<<< HEAD
=======
  let mockOpenProviderModelDialog: ReturnType<typeof vi.fn>;
  let mockPerformMemoryRefresh: ReturnType<typeof vi.fn>;
>>>>>>> c0e2903a
  let mockSetQuittingMessages: ReturnType<typeof vi.fn>;
  let mockTryCompressChat: ReturnType<typeof vi.fn>;
  let mockGeminiClient: GeminiClient;
  let mockConfig: Config;
  let mockCorgiMode: ReturnType<typeof vi.fn>;
  let mockOpenPrivacyNotice: ReturnType<typeof vi.fn>;
  const mockUseSessionStats = useSessionStats as Mock;

  beforeEach(() => {
    // Reset all mocks to clear any previous state or calls.
    vi.clearAllMocks();

    // Default mock setup for CommandService for all the OLD tests.
    // This makes them pass again by simulating the original behavior where
    // the service is constructed but doesn't do much yet.
    vi.mocked(CommandService).mockImplementation(
      () =>
        ({
          loadCommands: vi.fn().mockResolvedValue(undefined),
          getCommands: vi.fn().mockReturnValue([]), // Return an empty array by default
        }) as unknown as CommandService,
    );

    mockAddItem = vi.fn();
    mockClearItems = vi.fn();
    mockLoadHistory = vi.fn();
    mockRefreshStatic = vi.fn();
    mockSetShowHelp = vi.fn();
    mockOnDebugMessage = vi.fn();
    mockOpenThemeDialog = vi.fn();
    mockOpenAuthDialog = vi.fn();
    mockOpenEditorDialog = vi.fn();
<<<<<<< HEAD
=======
    mockOpenProviderModelDialog = vi.fn();
    mockPerformMemoryRefresh = vi.fn().mockResolvedValue(undefined);
>>>>>>> c0e2903a
    mockSetQuittingMessages = vi.fn();
    mockTryCompressChat = vi.fn();
    mockGeminiClient = {
      tryCompressChat: mockTryCompressChat,
    } as unknown as GeminiClient;
    mockConfig = {
      getDebugMode: vi.fn(() => false),
      getGeminiClient: () => mockGeminiClient,
      getSandbox: vi.fn(() => 'test-sandbox'),
      getModel: vi.fn(() => 'test-model'),
      getProjectRoot: vi.fn(() => '/test/dir'),
      getCheckpointingEnabled: vi.fn(() => true),
      getBugCommand: vi.fn(() => undefined),
      getSessionId: vi.fn(() => 'test-session-id'),
    } as unknown as Config;
    mockCorgiMode = vi.fn();
    mockOpenPrivacyNotice = vi.fn();
    mockUseSessionStats.mockReturnValue({
      stats: {
        sessionStartTime: new Date('2025-01-01T00:00:00.000Z'),
        cumulative: {
          turnCount: 0,
          promptTokenCount: 0,
          candidatesTokenCount: 0,
          totalTokenCount: 0,
          cachedContentTokenCount: 0,
          toolUsePromptTokenCount: 0,
          thoughtsTokenCount: 0,
        },
      },
    });

    (open as Mock).mockClear();
    mockProcessExit.mockClear();
    (ShowMemoryCommandModule.createShowMemoryAction as Mock).mockClear();
    process.env = { ...globalThis.process.env };
  });

  const getProcessorHook = (showToolDescriptions: boolean = false) => {
    const settings = {
      merged: {
        contextFileName: 'GEMINI.md',
      },
    } as unknown as LoadedSettings;
    return renderHook(() =>
      useSlashCommandProcessor(
        mockConfig,
        settings,
        [],
        mockAddItem,
        mockClearItems,
        mockLoadHistory,
        mockRefreshStatic,
        mockSetShowHelp,
        mockOnDebugMessage,
        mockOpenThemeDialog,
        mockOpenAuthDialog,
        mockOpenEditorDialog,
<<<<<<< HEAD
        mockCorgiMode,
        showToolDescriptions,
        mockSetQuittingMessages,
        vi.fn(), // mockOpenPrivacyNotice
=======
        mockOpenProviderModelDialog,
        mockPerformMemoryRefresh,
        mockCorgiMode,
        showToolDescriptions,
        mockSetQuittingMessages,
        mockOpenPrivacyNotice,
>>>>>>> c0e2903a
      ),
    );
  };

  const getProcessor = (showToolDescriptions: boolean = false) =>
    getProcessorHook(showToolDescriptions).result.current;

  describe('/stats command', () => {
    it('should show detailed session statistics', async () => {
      // Arrange
      mockUseSessionStats.mockReturnValue({
        stats: {
          sessionStartTime: new Date('2025-01-01T00:00:00.000Z'),
        },
      });

      const { handleSlashCommand } = getProcessor();
      const mockDate = new Date('2025-01-01T01:02:03.000Z'); // 1h 2m 3s duration
      vi.setSystemTime(mockDate);

      // Act
      await act(async () => {
        handleSlashCommand('/stats');
      });

      // Assert
      expect(mockAddItem).toHaveBeenNthCalledWith(
        2, // Called after the user message
        expect.objectContaining({
          type: MessageType.STATS,
          duration: '1h 2m 3s',
        }),
        expect.any(Number),
      );

      vi.useRealTimers();
    });

    it('should show model-specific statistics when using /stats model', async () => {
      // Arrange
      const { handleSlashCommand } = getProcessor();

      // Act
      await act(async () => {
        handleSlashCommand('/stats model');
      });

      // Assert
      expect(mockAddItem).toHaveBeenNthCalledWith(
        2, // Called after the user message
        expect.objectContaining({
          type: MessageType.MODEL_STATS,
        }),
        expect.any(Number),
      );
    });

    it('should show tool-specific statistics when using /stats tools', async () => {
      // Arrange
      const { handleSlashCommand } = getProcessor();

      // Act
      await act(async () => {
        handleSlashCommand('/stats tools');
      });

      // Assert
      expect(mockAddItem).toHaveBeenNthCalledWith(
        2, // Called after the user message
        expect.objectContaining({
          type: MessageType.TOOL_STATS,
        }),
        expect.any(Number),
      );
    });
  });

<<<<<<< HEAD
  describe('/about command', () => {
    it('should show the about box with all details including auth and project', async () => {
      // Arrange
      mockGetCliVersionFn.mockResolvedValue('test-version');
      process.env.SANDBOX = 'gemini-sandbox';
      process.env.GOOGLE_CLOUD_PROJECT = 'test-gcp-project';
      vi.mocked(mockConfig.getModel).mockReturnValue('test-model-from-config');
=======
  describe('/memory refresh', () => {
    it('should call performMemoryRefresh and return true', async () => {
      const { handleSlashCommand } = getProcessor();
      let commandResult: SlashCommandActionReturn | boolean = false;
      await act(async () => {
        commandResult = await handleSlashCommand('/memory refresh');
      });
      await Promise.resolve();
      expect(mockPerformMemoryRefresh).toHaveBeenCalledTimes(1);
      expect(commandResult).toBe(true);
    });
  });
>>>>>>> c0e2903a

      const settings = {
        merged: {
          selectedAuthType: 'test-auth-type',
          contextFileName: 'GEMINI.md',
        },
      } as unknown as LoadedSettings;

      const { result } = renderHook(() =>
        useSlashCommandProcessor(
          mockConfig,
          settings,
          [],
          mockAddItem,
          mockClearItems,
          mockLoadHistory,
          mockRefreshStatic,
          mockSetShowHelp,
          mockOnDebugMessage,
          mockOpenThemeDialog,
          mockOpenAuthDialog,
          mockOpenEditorDialog,
          mockCorgiMode,
          false,
          mockSetQuittingMessages,
          vi.fn(), // mockOpenPrivacyNotice
        ),
      );

      // Act
      await act(async () => {
        await result.current.handleSlashCommand('/about');
      });

      // Assert
      expect(mockAddItem).toHaveBeenCalledTimes(2); // user message + about message
      expect(mockAddItem).toHaveBeenNthCalledWith(
        2,
        expect.objectContaining({
          type: 'about',
          cliVersion: 'test-version',
          osVersion: 'test-platform',
          sandboxEnv: 'gemini-sandbox',
          modelVersion: 'test-model-from-config',
          selectedAuthType: 'test-auth-type',
          gcpProject: 'test-gcp-project',
        }),
        expect.any(Number),
      );
    });

    it('should show sandbox-exec profile when applicable', async () => {
      // Arrange
<<<<<<< HEAD
      mockGetCliVersionFn.mockResolvedValue('test-version');
      process.env.SANDBOX = 'sandbox-exec';
      process.env.SEATBELT_PROFILE = 'test-profile';
      vi.mocked(mockConfig.getModel).mockReturnValue('test-model-from-config');
=======
      mockUseSessionStats.mockReturnValue({
        stats: {
          sessionStartTime: new Date('2025-01-01T00:00:00.000Z'),
        },
      });
>>>>>>> c0e2903a

      const { result } = getProcessorHook();

      // Act
      await act(async () => {
        await result.current.handleSlashCommand('/about');
      });

      // Assert
      expect(mockAddItem).toHaveBeenNthCalledWith(
        2,
        expect.objectContaining({
<<<<<<< HEAD
          sandboxEnv: 'sandbox-exec (test-profile)',
=======
          type: MessageType.STATS,
          duration: '1h 2m 3s',
>>>>>>> c0e2903a
        }),
        expect.any(Number),
      );
    });

    it('should show model-specific statistics when using /stats model', async () => {
      // Arrange
      const { handleSlashCommand } = getProcessor();

      // Act
      await act(async () => {
        handleSlashCommand('/stats model');
      });

      // Assert
      expect(mockAddItem).toHaveBeenNthCalledWith(
        2, // Called after the user message
        expect.objectContaining({
          type: MessageType.MODEL_STATS,
        }),
        expect.any(Number),
      );
    });

    it('should show tool-specific statistics when using /stats tools', async () => {
      // Arrange
      const { handleSlashCommand } = getProcessor();

      // Act
      await act(async () => {
        handleSlashCommand('/stats tools');
      });

      // Assert
      expect(mockAddItem).toHaveBeenNthCalledWith(
        2, // Called after the user message
        expect.objectContaining({
          type: MessageType.TOOL_STATS,
        }),
        expect.any(Number),
      );
    });
  });

  describe('/about command', () => {
    it('should show the about box with all details including auth and project', async () => {
      // Arrange
      mockGetCliVersionFn.mockResolvedValue('test-version');
      process.env.SANDBOX = 'gemini-sandbox';
      process.env.GOOGLE_CLOUD_PROJECT = 'test-gcp-project';
      vi.mocked(mockConfig.getModel).mockReturnValue('test-model-from-config');

      const settings = {
        merged: {
          selectedAuthType: 'test-auth-type',
          contextFileName: 'GEMINI.md',
        },
      } as LoadedSettings;

      const { result } = renderHook(() =>
        useSlashCommandProcessor(
          mockConfig,
          settings,
          [],
          mockAddItem,
          mockClearItems,
          mockLoadHistory,
          mockRefreshStatic,
          mockSetShowHelp,
          mockOnDebugMessage,
          mockOpenThemeDialog,
          mockOpenAuthDialog,
          mockOpenEditorDialog,
          mockOpenProviderModelDialog,
          mockPerformMemoryRefresh,
          mockCorgiMode,
          false,
          mockSetQuittingMessages,
          mockOpenPrivacyNotice,
        ),
      );

      // Act
      await act(async () => {
        await result.current.handleSlashCommand('/about');
      });

      // Assert
      expect(mockAddItem).toHaveBeenCalledTimes(2); // user message + about message
      expect(mockAddItem).toHaveBeenNthCalledWith(
        2,
        expect.objectContaining({
          type: 'about',
          cliVersion: 'test-version',
          osVersion: 'test-platform',
          sandboxEnv: 'gemini-sandbox',
          modelVersion: 'test-model-from-config',
          selectedAuthType: 'test-auth-type',
          gcpProject: 'test-gcp-project',
        }),
        expect.any(Number),
      );
    });

    it('should show sandbox-exec profile when applicable', async () => {
      // Arrange
      mockGetCliVersionFn.mockResolvedValue('test-version');
      process.env.SANDBOX = 'sandbox-exec';
      process.env.SEATBELT_PROFILE = 'test-profile';
      vi.mocked(mockConfig.getModel).mockReturnValue('test-model-from-config');

      const { result } = getProcessorHook();

      // Act
      await act(async () => {
        await result.current.handleSlashCommand('/about');
      });

      // Assert
      expect(mockAddItem).toHaveBeenNthCalledWith(
        2,
        expect.objectContaining({
          sandboxEnv: 'sandbox-exec (test-profile)',
        }),
        expect.any(Number),
      );
    });
  });

  describe('Other commands', () => {
    it('/editor should open editor dialog and return handled', async () => {
      const { handleSlashCommand } = getProcessor();
      let commandResult: SlashCommandProcessorResult | false = false;
      await act(async () => {
        commandResult = await handleSlashCommand('/editor');
      });
      expect(mockOpenEditorDialog).toHaveBeenCalled();
      expect(commandResult).toEqual({ type: 'handled' });
    });
  });

  describe('New command registry', () => {
    let ActualCommandService: typeof CommandService;

    beforeAll(async () => {
      const actual = (await vi.importActual(
        '../../services/CommandService.js',
      )) as { CommandService: typeof CommandService };
      ActualCommandService = actual.CommandService;
    });

    beforeEach(() => {
      vi.clearAllMocks();
    });

    it('should execute a command from the new registry', async () => {
      const mockAction = vi.fn();
      const newCommand: SlashCommand = { name: 'test', action: mockAction };
      const mockLoader = async () => [newCommand];

      // We create the instance outside the mock implementation.
      const commandServiceInstance = new ActualCommandService(mockLoader);

      // This mock ensures the hook uses our pre-configured instance.
      vi.mocked(CommandService).mockImplementation(
        () => commandServiceInstance,
      );

      const { result } = getProcessorHook();

      await vi.waitFor(() => {
        // We check that the `slashCommands` array, which is the public API
        // of our hook, eventually contains the command we injected.
        expect(
          result.current.slashCommands.some((c) => c.name === 'test'),
        ).toBe(true);
      });

      let commandResult: SlashCommandProcessorResult | false = false;
      await act(async () => {
        commandResult = await result.current.handleSlashCommand('/test');
      });

      expect(mockAction).toHaveBeenCalledTimes(1);
      expect(commandResult).toEqual({ type: 'handled' });
    });

    it('should return "schedule_tool" when a new command returns a tool action', async () => {
      const mockAction = vi.fn().mockResolvedValue({
        type: 'tool',
        toolName: 'my_tool',
        toolArgs: { arg1: 'value1' },
      });
      const newCommand: SlashCommand = { name: 'test', action: mockAction };
      const mockLoader = async () => [newCommand];
      const commandServiceInstance = new ActualCommandService(mockLoader);
      vi.mocked(CommandService).mockImplementation(
        () => commandServiceInstance,
      );

      const { result } = getProcessorHook();
      await vi.waitFor(() => {
        expect(
          result.current.slashCommands.some((c) => c.name === 'test'),
        ).toBe(true);
      });

      const commandResult = await result.current.handleSlashCommand('/test');

      expect(mockAction).toHaveBeenCalledTimes(1);
      expect(commandResult).toEqual({
        type: 'schedule_tool',
        toolName: 'my_tool',
        toolArgs: { arg1: 'value1' },
      });
    });

    it('should return "handled" when a new command returns a message action', async () => {
      const mockAction = vi.fn().mockResolvedValue({
        type: 'message',
        messageType: 'info',
        content: 'This is a message',
      });
      const newCommand: SlashCommand = { name: 'test', action: mockAction };
      const mockLoader = async () => [newCommand];
      const commandServiceInstance = new ActualCommandService(mockLoader);
      vi.mocked(CommandService).mockImplementation(
        () => commandServiceInstance,
      );

      const { result } = getProcessorHook();
      await vi.waitFor(() => {
        expect(
          result.current.slashCommands.some((c) => c.name === 'test'),
        ).toBe(true);
      });

      const commandResult = await result.current.handleSlashCommand('/test');

      expect(mockAction).toHaveBeenCalledTimes(1);
      expect(mockAddItem).toHaveBeenCalledWith(
        expect.objectContaining({
          type: 'info',
          text: 'This is a message',
        }),
        expect.any(Number),
      );
      expect(commandResult).toEqual({ type: 'handled' });
    });

    it('should return "handled" when a new command returns a dialog action', async () => {
      const mockAction = vi.fn().mockResolvedValue({
        type: 'dialog',
        dialog: 'help',
      });
      const newCommand: SlashCommand = { name: 'test', action: mockAction };
      const mockLoader = async () => [newCommand];
      const commandServiceInstance = new ActualCommandService(mockLoader);
      vi.mocked(CommandService).mockImplementation(
        () => commandServiceInstance,
      );

      const { result } = getProcessorHook();
      await vi.waitFor(() => {
        expect(
          result.current.slashCommands.some((c) => c.name === 'test'),
        ).toBe(true);
      });

      const commandResult = await result.current.handleSlashCommand('/test');

      expect(mockAction).toHaveBeenCalledTimes(1);
      expect(mockSetShowHelp).toHaveBeenCalledWith(true);
      expect(commandResult).toEqual({ type: 'handled' });
    });

    it('should show help for a parent command with no action', async () => {
      const parentCommand: SlashCommand = {
        name: 'parent',
        subCommands: [
          { name: 'child', description: 'A child.', action: vi.fn() },
        ],
      };

      const mockLoader = async () => [parentCommand];
      const commandServiceInstance = new ActualCommandService(mockLoader);
      vi.mocked(CommandService).mockImplementation(
        () => commandServiceInstance,
      );

      const { result } = getProcessorHook();

      await vi.waitFor(() => {
        expect(
          result.current.slashCommands.some((c) => c.name === 'parent'),
        ).toBe(true);
      });

      await act(async () => {
        await result.current.handleSlashCommand('/parent');
      });

      expect(mockAddItem).toHaveBeenCalledWith(
        expect.objectContaining({
          type: 'info',
          text: expect.stringContaining(
            "Command '/parent' requires a subcommand.",
          ),
        }),
        expect.any(Number),
      );
    });
  });

  describe('/model command', () => {
    let mockProviderManager: ReturnType<typeof vi.fn>;
    let mockActiveProvider: {
      name: string;
      getCurrentModel?: () => string;
      setModel?: (model: string) => Promise<void>;
    };

    beforeEach(() => {
      mockActiveProvider = {
        name: 'gemini',
        getCurrentModel: vi.fn().mockReturnValue('gemini-2.5-pro'),
        setModel: vi.fn(),
      };

      mockProviderManager = {
        getActiveProvider: vi.fn().mockReturnValue(mockActiveProvider),
        hasActiveProvider: vi.fn().mockReturnValue(true),
      };

      (getProviderManager as ReturnType<typeof vi.fn>).mockReturnValue(
        mockProviderManager,
      );
    });

    it('/model should open model dialog and return true', async () => {
      const { handleSlashCommand } = getProcessor();
      let commandResult: SlashCommandActionReturn | boolean = false;
      await act(async () => {
        commandResult = await handleSlashCommand('/model');
      });
      expect(mockOpenProviderModelDialog).toHaveBeenCalled();
      expect(commandResult).toBe(true);
    });

    it('/model with model name should switch models directly', async () => {
      const { handleSlashCommand } = getProcessor();
      let commandResult: SlashCommandActionReturn | boolean = false;
      await act(async () => {
        commandResult = await handleSlashCommand('/model gemini-2.5-flash');
      });

      expect(mockOpenProviderModelDialog).not.toHaveBeenCalled();
      expect(mockActiveProvider.setModel).toHaveBeenCalledWith(
        'gemini-2.5-flash',
      );
      expect(mockAddItem).toHaveBeenCalledWith(
        expect.objectContaining({
          type: MessageType.INFO,
          text: "Switched from gemini-2.5-pro to gemini-2.5-flash in provider 'gemini'",
        }),
        expect.any(Number),
      );
      expect(commandResult).toBe(true);
    });

    it('/model with same model name should show already using message', async () => {
      // The /model command now always switches even if same model
      const { handleSlashCommand } = getProcessor();
      let commandResult: SlashCommandActionReturn | boolean = false;
      await act(async () => {
        commandResult = await handleSlashCommand('/model gemini-2.5-pro');
      });

      expect(mockActiveProvider.setModel).toHaveBeenCalledWith(
        'gemini-2.5-pro',
      );
      expect(mockAddItem).toHaveBeenCalledWith(
        expect.objectContaining({
          type: MessageType.INFO,
          text: "Switched from gemini-2.5-pro to gemini-2.5-pro in provider 'gemini'",
        }),
        expect.any(Number),
      );
      expect(commandResult).toBe(true);
    });

    it('/model should handle error when switching models', async () => {
      mockActiveProvider.setModel = vi.fn().mockImplementation(() => {
        throw new Error('Update failed');
      });

      const { handleSlashCommand } = getProcessor();
      let commandResult: SlashCommandActionReturn | boolean = false;
      await act(async () => {
        commandResult = await handleSlashCommand('/model gemini-2.5-flash');
      });

      expect(mockAddItem).toHaveBeenCalledWith(
        expect.objectContaining({
          type: MessageType.ERROR,
          text: 'Failed to switch model: Update failed',
        }),
        expect.any(Number),
      );
      expect(commandResult).toBe(true);
    });
  });

  describe('/bug command', () => {
    const originalEnv = process.env;
    beforeEach(() => {
      vi.resetModules();
      mockGetCliVersionFn.mockResolvedValue('0.1.0');
      process.env = { ...originalEnv };
    });

    afterEach(() => {
      vi.useRealTimers();
      process.env = originalEnv;
    });

    const getExpectedUrl = (
      description?: string,
      sandboxEnvVar?: string,
      seatbeltProfileVar?: string,
      cliVersion?: string,
    ) => {
      const osVersion = 'test-platform test-node-version';
      let sandboxEnvStr = 'no sandbox';
      if (sandboxEnvVar && sandboxEnvVar !== 'sandbox-exec') {
        sandboxEnvStr = sandboxEnvVar.replace(/^gemini-(?:code-)?/, '');
      } else if (sandboxEnvVar === 'sandbox-exec') {
        sandboxEnvStr = `sandbox-exec (${seatbeltProfileVar || 'unknown'})`;
      }
      const modelVersion = 'test-model';
      // Use the mocked memoryUsage value
      const memoryUsage = '11.8 MB';

      const info = `
*   **CLI Version:** ${cliVersion}
*   **Git Commit:** ${GIT_COMMIT_INFO}
*   **Operating System:** ${osVersion}
*   **Sandbox Environment:** ${sandboxEnvStr}
*   **Model Version:** ${modelVersion}
*   **Memory Usage:** ${memoryUsage}
`;
      let url =
        'https://github.com/google-gemini/gemini-cli/issues/new?template=bug_report.yml';
      if (description) {
        url += `&title=${encodeURIComponent(description)}`;
      }
      url += `&info=${encodeURIComponent(info)}`;
      return url;
    };

    it('should call open with the correct GitHub issue URL and return true', async () => {
      mockGetCliVersionFn.mockResolvedValue('test-version');
      process.env.SANDBOX = 'gemini-sandbox';
      process.env.SEATBELT_PROFILE = 'test_profile';
      const { handleSlashCommand } = getProcessor();
      const bugDescription = 'This is a test bug';
      const expectedUrl = getExpectedUrl(
        bugDescription,
        process.env.SANDBOX,
        process.env.SEATBELT_PROFILE,
        'test-version',
      );
      let commandResult: SlashCommandProcessorResult | false = false;
      await act(async () => {
        commandResult = await handleSlashCommand(`/bug ${bugDescription}`);
      });

      expect(mockAddItem).toHaveBeenCalledTimes(2);
      expect(open).toHaveBeenCalledWith(expectedUrl);
      expect(commandResult).toEqual({ type: 'handled' });
    });

    it('should use the custom bug command URL from config if available', async () => {
      process.env.CLI_VERSION = '0.1.0';
      process.env.SANDBOX = 'sandbox-exec';
      process.env.SEATBELT_PROFILE = 'permissive-open';
      const bugCommand = {
        urlTemplate:
          'https://custom-bug-tracker.com/new?title={title}&info={info}',
      };
      mockConfig = {
        ...mockConfig,
        getBugCommand: vi.fn(() => bugCommand),
      } as unknown as Config;
      process.env.CLI_VERSION = '0.1.0';

      const { handleSlashCommand } = getProcessor();
      const bugDescription = 'This is a custom bug';
      const info = `
*   **CLI Version:** 0.1.0
*   **Git Commit:** ${GIT_COMMIT_INFO}
*   **Operating System:** test-platform test-node-version
*   **Sandbox Environment:** sandbox-exec (permissive-open)
*   **Model Version:** test-model
*   **Memory Usage:** 11.8 MB
`;
      const expectedUrl = bugCommand.urlTemplate
        .replace('{title}', encodeURIComponent(bugDescription))
        .replace('{info}', encodeURIComponent(info));

      let commandResult: SlashCommandProcessorResult | false = false;
      await act(async () => {
        commandResult = await handleSlashCommand(`/bug ${bugDescription}`);
      });

      expect(mockAddItem).toHaveBeenCalledTimes(2);
      expect(open).toHaveBeenCalledWith(expectedUrl);
      expect(commandResult).toEqual({ type: 'handled' });
    });
  });

  describe('/quit and /exit commands', () => {
    beforeEach(() => {
      vi.useFakeTimers();
    });

    afterEach(() => {
      vi.useRealTimers();
    });

    it.each([['/quit'], ['/exit']])(
      'should handle %s, set quitting messages, and exit the process',
      async (command) => {
        const { handleSlashCommand } = getProcessor();
        const mockDate = new Date('2025-01-01T01:02:03.000Z');
        vi.setSystemTime(mockDate);

        await act(async () => {
          handleSlashCommand(command);
        });

        expect(mockAddItem).not.toHaveBeenCalled();
        expect(mockSetQuittingMessages).toHaveBeenCalledWith([
          {
            type: 'user',
            text: command,
            id: expect.any(Number),
          },
          {
            type: 'quit',
            duration: '1h 2m 3s',
            id: expect.any(Number),
          },
        ]);

        // Fast-forward timers to trigger process.exit
        await act(async () => {
          vi.advanceTimersByTime(100);
        });
        expect(mockProcessExit).toHaveBeenCalledWith(0);
      },
    );
  });

  describe('Unknown command', () => {
    it('should show an error and return handled for a general unknown command', async () => {
      const { handleSlashCommand } = getProcessor();
      let commandResult: SlashCommandProcessorResult | false = false;
      await act(async () => {
        commandResult = await handleSlashCommand('/unknowncommand');
      });
      expect(mockAddItem).toHaveBeenNthCalledWith(
        2,
        expect.objectContaining({
          type: MessageType.ERROR,
          text: 'Unknown command: /unknowncommand',
        }),
        expect.any(Number),
      );
      expect(commandResult).toEqual({ type: 'handled' });
    });
  });

  describe('/tools command', () => {
    it('should show an error if tool registry is not available', async () => {
      mockConfig = {
        ...mockConfig,
        getToolRegistry: vi.fn().mockResolvedValue(undefined),
      } as unknown as Config;
      const { handleSlashCommand } = getProcessor();
      let commandResult: SlashCommandProcessorResult | false = false;
      await act(async () => {
        commandResult = await handleSlashCommand('/tools');
      });

      expect(mockAddItem).toHaveBeenNthCalledWith(
        2,
        expect.objectContaining({
          type: MessageType.ERROR,
          text: 'Could not retrieve tools.',
        }),
        expect.any(Number),
      );
      expect(commandResult).toEqual({ type: 'handled' });
    });

    it('should show an error if getAllTools returns undefined', async () => {
      mockConfig = {
        ...mockConfig,
        getToolRegistry: vi.fn().mockResolvedValue({
          getAllTools: vi.fn().mockReturnValue(undefined),
        }),
      } as unknown as Config;
      const { handleSlashCommand } = getProcessor();
      let commandResult: SlashCommandProcessorResult | false = false;
      await act(async () => {
        commandResult = await handleSlashCommand('/tools');
      });

      expect(mockAddItem).toHaveBeenNthCalledWith(
        2,
        expect.objectContaining({
          type: MessageType.ERROR,
          text: 'Could not retrieve tools.',
        }),
        expect.any(Number),
      );
      expect(commandResult).toEqual({ type: 'handled' });
    });

    it('should display only Gemini CLI tools (filtering out MCP tools)', async () => {
      // Create mock tools - some with serverName property (MCP tools) and some without (Gemini CLI tools)
      const mockTools = [
        { name: 'tool1', displayName: 'Tool1' },
        { name: 'tool2', displayName: 'Tool2' },
        { name: 'mcp_tool1', serverName: 'mcp-server1' },
        { name: 'mcp_tool2', serverName: 'mcp-server1' },
      ];

      mockConfig = {
        ...mockConfig,
        getToolRegistry: vi.fn().mockResolvedValue({
          getAllTools: vi.fn().mockReturnValue(mockTools),
        }),
      } as unknown as Config;

      const { handleSlashCommand } = getProcessor();
      let commandResult: SlashCommandProcessorResult | false = false;
      await act(async () => {
        commandResult = await handleSlashCommand('/tools');
      });

      // Should only show tool1 and tool2, not the MCP tools
      const message = mockAddItem.mock.calls[1][0].text;
      expect(message).toContain('Tool1');
      expect(message).toContain('Tool2');
      expect(commandResult).toEqual({ type: 'handled' });
    });

    it('should display a message when no Gemini CLI tools are available', async () => {
      // Only MCP tools available
      const mockTools = [
        { name: 'mcp_tool1', serverName: 'mcp-server1' },
        { name: 'mcp_tool2', serverName: 'mcp-server1' },
      ];

      mockConfig = {
        ...mockConfig,
        getToolRegistry: vi.fn().mockResolvedValue({
          getAllTools: vi.fn().mockReturnValue(mockTools),
        }),
      } as unknown as Config;

      const { handleSlashCommand } = getProcessor();
      let commandResult: SlashCommandProcessorResult | false = false;
      await act(async () => {
        commandResult = await handleSlashCommand('/tools');
      });

      const message = mockAddItem.mock.calls[1][0].text;
      expect(message).toContain('No tools available');
      expect(commandResult).toEqual({ type: 'handled' });
    });

    it('should display tool descriptions when /tools desc is used', async () => {
      const mockTools = [
        {
          name: 'tool1',
          displayName: 'Tool1',
          description: 'Description for Tool1',
        },
        {
          name: 'tool2',
          displayName: 'Tool2',
          description: 'Description for Tool2',
        },
      ];

      mockConfig = {
        ...mockConfig,
        getToolRegistry: vi.fn().mockResolvedValue({
          getAllTools: vi.fn().mockReturnValue(mockTools),
        }),
      } as unknown as Config;

      const { handleSlashCommand } = getProcessor();
      let commandResult: SlashCommandProcessorResult | false = false;
      await act(async () => {
        commandResult = await handleSlashCommand('/tools desc');
      });

      const message = mockAddItem.mock.calls[1][0].text;
      expect(message).toContain('Tool1');
      expect(message).toContain('Description for Tool1');
      expect(message).toContain('Tool2');
      expect(message).toContain('Description for Tool2');
      expect(commandResult).toEqual({ type: 'handled' });
    });
  });

  describe('/mcp command', () => {
    it('should show an error if tool registry is not available', async () => {
      mockConfig = {
        ...mockConfig,
        getToolRegistry: vi.fn().mockResolvedValue(undefined),
      } as unknown as Config;
      const { handleSlashCommand } = getProcessor();
      let commandResult: SlashCommandProcessorResult | false = false;
      await act(async () => {
        commandResult = await handleSlashCommand('/mcp');
      });

      expect(mockAddItem).toHaveBeenNthCalledWith(
        2,
        expect.objectContaining({
          type: MessageType.ERROR,
          text: 'Could not retrieve tool registry.',
        }),
        expect.any(Number),
      );
      expect(commandResult).toEqual({ type: 'handled' });
    });

    it('should display a message with a URL when no MCP servers are configured in a sandbox', async () => {
      process.env.SANDBOX = 'sandbox';
      mockConfig = {
        ...mockConfig,
        getToolRegistry: vi.fn().mockResolvedValue({
          getToolsByServer: vi.fn().mockReturnValue([]),
        }),
        getMcpServers: vi.fn().mockReturnValue({}),
      } as unknown as Config;

      const { handleSlashCommand } = getProcessor();
      let commandResult: SlashCommandProcessorResult | false = false;
      await act(async () => {
        commandResult = await handleSlashCommand('/mcp');
      });

      expect(mockAddItem).toHaveBeenNthCalledWith(
        2,
        expect.objectContaining({
          type: MessageType.INFO,
          text: `No MCP servers configured. Please open the following URL in your browser to view documentation:\nhttps://goo.gle/gemini-cli-docs-mcp`,
        }),
        expect.any(Number),
      );
      expect(commandResult).toEqual({ type: 'handled' });
      delete process.env.SANDBOX;
    });

    it('should display a message and open a URL when no MCP servers are configured outside a sandbox', async () => {
      mockConfig = {
        ...mockConfig,
        getToolRegistry: vi.fn().mockResolvedValue({
          getToolsByServer: vi.fn().mockReturnValue([]),
        }),
        getMcpServers: vi.fn().mockReturnValue({}),
      } as unknown as Config;

      const { handleSlashCommand } = getProcessor();
      let commandResult: SlashCommandProcessorResult | false = false;
      await act(async () => {
        commandResult = await handleSlashCommand('/mcp');
      });

      expect(mockAddItem).toHaveBeenNthCalledWith(
        2,
        expect.objectContaining({
          type: MessageType.INFO,
          text: 'No MCP servers configured. Opening documentation in your browser: https://goo.gle/gemini-cli-docs-mcp',
        }),
        expect.any(Number),
      );
      expect(open).toHaveBeenCalledWith('https://goo.gle/gemini-cli-docs-mcp');
      expect(commandResult).toEqual({ type: 'handled' });
    });

    it('should display configured MCP servers with status indicators and their tools', async () => {
      // Mock MCP servers configuration
      const mockMcpServers = {
        server1: { command: 'cmd1' },
        server2: { command: 'cmd2' },
        server3: { command: 'cmd3' },
      };

      // Setup getMCPServerStatus mock implementation - use all CONNECTED to avoid startup message in this test
      vi.mocked(getMCPServerStatus).mockImplementation((serverName) => {
        if (serverName === 'server1') return MCPServerStatus.CONNECTED;
        if (serverName === 'server2') return MCPServerStatus.CONNECTED;
        return MCPServerStatus.DISCONNECTED; // Default for server3 and others
      });

      // Setup getMCPDiscoveryState mock to return completed so no startup message is shown
      vi.mocked(getMCPDiscoveryState).mockReturnValue(
        MCPDiscoveryState.COMPLETED,
      );

      // Mock tools from each server
      const mockServer1Tools = [
        { name: 'server1_tool1' },
        { name: 'server1_tool2' },
      ];

      const mockServer2Tools = [{ name: 'server2_tool1' }];

      const mockServer3Tools = [{ name: 'server3_tool1' }];

      const mockGetToolsByServer = vi.fn().mockImplementation((serverName) => {
        if (serverName === 'server1') return mockServer1Tools;
        if (serverName === 'server2') return mockServer2Tools;
        if (serverName === 'server3') return mockServer3Tools;
        return [];
      });

      mockConfig = {
        ...mockConfig,
        getToolRegistry: vi.fn().mockResolvedValue({
          getToolsByServer: mockGetToolsByServer,
        }),
        getMcpServers: vi.fn().mockReturnValue(mockMcpServers),
      } as unknown as Config;

      const { handleSlashCommand } = getProcessor();
      let commandResult: SlashCommandProcessorResult | false = false;
      await act(async () => {
        commandResult = await handleSlashCommand('/mcp');
      });

      expect(mockAddItem).toHaveBeenNthCalledWith(
        2,
        expect.objectContaining({
          type: MessageType.INFO,
          text: expect.stringContaining('Configured MCP servers:'),
        }),
        expect.any(Number),
      );

      // Check that the message contains details about servers and their tools
      const message = mockAddItem.mock.calls[1][0].text;
      const plain = stripAnsi(message);
      // Server 1 - Connected
      expect(plain).toMatch(/server1.*Ready.*2 tools/);
      expect(plain).toContain('server1_tool1');
      expect(plain).toContain('server1_tool2');

      // Server 2 - Connected
      expect(plain).toContain('server2 - Ready (1 tools)');
      expect(plain).toContain('server2_tool1');

      // Server 3 - Disconnected
      expect(plain).toContain('server3 - Disconnected (1 tools cached)');
      expect(plain).toContain('server3_tool1');

      expect(commandResult).toEqual({ type: 'handled' });
    });

    it('should display tool descriptions when showToolDescriptions is true', async () => {
      // Mock MCP servers configuration with server description
      const mockMcpServers = {
        server1: {
          command: 'cmd1',
          description: 'This is a server description',
        },
      };

      // Setup getMCPServerStatus mock implementation
      vi.mocked(getMCPServerStatus).mockImplementation((serverName) => {
        if (serverName === 'server1') return MCPServerStatus.CONNECTED;
        return MCPServerStatus.DISCONNECTED;
      });

      // Setup getMCPDiscoveryState mock to return completed
      vi.mocked(getMCPDiscoveryState).mockReturnValue(
        MCPDiscoveryState.COMPLETED,
      );

      // Mock tools from server with descriptions
      const mockServerTools = [
        { name: 'tool1', description: 'This is tool 1 description' },
        { name: 'tool2', description: 'This is tool 2 description' },
      ];

      mockConfig = {
        ...mockConfig,
        getToolRegistry: vi.fn().mockResolvedValue({
          getToolsByServer: vi.fn().mockReturnValue(mockServerTools),
        }),
        getMcpServers: vi.fn().mockReturnValue(mockMcpServers),
      } as unknown as Config;

      const { handleSlashCommand } = getProcessor(true);
      let commandResult: SlashCommandProcessorResult | false = false;
      await act(async () => {
        commandResult = await handleSlashCommand('/mcp');
      });

      expect(mockAddItem).toHaveBeenNthCalledWith(
        2,
        expect.objectContaining({
          type: MessageType.INFO,
          text: expect.stringContaining('Configured MCP servers:'),
        }),
        expect.any(Number),
      );

      const message = mockAddItem.mock.calls[1][0].text;

      const plain = stripAnsi(message);
      expect(plain).toContain('server1 - Ready (2 tools)');
      expect(plain).toContain('This is a server description');
      expect(plain).toContain('tool1');
      expect(plain).toContain('This is tool 1 description');
      expect(plain).toContain('tool2');
      expect(plain).toContain('This is tool 2 description');

      expect(commandResult).toEqual({ type: 'handled' });
    });

    it('should indicate when a server has no tools', async () => {
      // Mock MCP servers configuration
      const mockMcpServers = {
        server1: { command: 'cmd1' },
        server2: { command: 'cmd2' },
      };

      // Setup getMCPServerStatus mock implementation
      vi.mocked(getMCPServerStatus).mockImplementation((serverName) => {
        if (serverName === 'server1') return MCPServerStatus.CONNECTED;
        if (serverName === 'server2') return MCPServerStatus.DISCONNECTED;
        return MCPServerStatus.DISCONNECTED;
      });

      // Setup getMCPDiscoveryState mock to return completed
      vi.mocked(getMCPDiscoveryState).mockReturnValue(
        MCPDiscoveryState.COMPLETED,
      );

      // Mock tools from each server - server2 has no tools
      const mockServer1Tools = [{ name: 'server1_tool1' }];

      const mockServer2Tools: Array<{ name: string }> = [];

      const mockGetToolsByServer = vi.fn().mockImplementation((serverName) => {
        if (serverName === 'server1') return mockServer1Tools;
        if (serverName === 'server2') return mockServer2Tools;
        return [];
      });

      mockConfig = {
        ...mockConfig,
        getToolRegistry: vi.fn().mockResolvedValue({
          getToolsByServer: mockGetToolsByServer,
        }),
        getMcpServers: vi.fn().mockReturnValue(mockMcpServers),
      } as unknown as Config;

      const { handleSlashCommand } = getProcessor();
      let commandResult: SlashCommandProcessorResult | false = false;
      await act(async () => {
        commandResult = await handleSlashCommand('/mcp');
      });

      expect(mockAddItem).toHaveBeenNthCalledWith(
        2,
        expect.objectContaining({
          type: MessageType.INFO,
          text: expect.stringContaining('Configured MCP servers:'),
        }),
        expect.any(Number),
      );

      // Check that the message contains details about both servers and their tools
      const message = mockAddItem.mock.calls[1][0].text;
      const plain = stripAnsi(message);
      expect(plain).toMatch(/server1.*Ready.*1 tools/);
      expect(plain).toContain('server1_tool1');
      expect(plain).toContain('server2 - Disconnected (0 tools cached)');
      expect(message).toContain('No tools available');

      expect(commandResult).toEqual({ type: 'handled' });
    });

    it('should show startup indicator when servers are connecting', async () => {
      // Mock MCP servers configuration
      const mockMcpServers = {
        server1: { command: 'cmd1' },
        server2: { command: 'cmd2' },
      };

      // Setup getMCPServerStatus mock implementation with one server connecting
      vi.mocked(getMCPServerStatus).mockImplementation((serverName) => {
        if (serverName === 'server1') return MCPServerStatus.CONNECTED;
        if (serverName === 'server2') return MCPServerStatus.CONNECTING;
        return MCPServerStatus.DISCONNECTED;
      });

      // Setup getMCPDiscoveryState mock to return in progress
      vi.mocked(getMCPDiscoveryState).mockReturnValue(
        MCPDiscoveryState.IN_PROGRESS,
      );

      // Mock tools from each server
      const mockServer1Tools = [{ name: 'server1_tool1' }];
      const mockServer2Tools = [{ name: 'server2_tool1' }];

      const mockGetToolsByServer = vi.fn().mockImplementation((serverName) => {
        if (serverName === 'server1') return mockServer1Tools;
        if (serverName === 'server2') return mockServer2Tools;
        return [];
      });

      mockConfig = {
        ...mockConfig,
        getToolRegistry: vi.fn().mockResolvedValue({
          getToolsByServer: mockGetToolsByServer,
        }),
        getMcpServers: vi.fn().mockReturnValue(mockMcpServers),
      } as unknown as Config;

      const { handleSlashCommand } = getProcessor();
      let commandResult: SlashCommandProcessorResult | false = false;
      await act(async () => {
        commandResult = await handleSlashCommand('/mcp');
      });

      const message = mockAddItem.mock.calls[1][0].text;

      // Check that startup indicator is shown
      expect(message).toContain(
        '⏳ MCP servers are starting up (1 initializing)...',
      );
      expect(message).toContain(
        'Note: First startup may take longer. Tool availability will update automatically.',
      );

      // Ready server listed
      const plain = stripAnsi(message);
      expect(plain).toContain('server1 - Ready (1 tools)');
      // For servers still connecting, detailed lines may be omitted when discovery is in progress.
      expect(plain).not.toContain('server2 - Ready');

      expect(commandResult).toEqual({ type: 'handled' });
    });
  });

  describe('/mcp schema', () => {
    it('should display tool schemas and descriptions', async () => {
      // Mock MCP servers configuration with server description
      const mockMcpServers = {
        server1: {
          command: 'cmd1',
          description: 'This is a server description',
        },
      };

      // Setup getMCPServerStatus mock implementation
      vi.mocked(getMCPServerStatus).mockImplementation((serverName) => {
        if (serverName === 'server1') return MCPServerStatus.CONNECTED;
        return MCPServerStatus.DISCONNECTED;
      });

      // Setup getMCPDiscoveryState mock to return completed
      vi.mocked(getMCPDiscoveryState).mockReturnValue(
        MCPDiscoveryState.COMPLETED,
      );

      // Mock tools from server with descriptions
      const mockServerTools = [
        {
          name: 'tool1',
          description: 'This is tool 1 description',
          schema: {
            parameters: [{ name: 'param1', type: 'string' }],
          },
        },
        {
          name: 'tool2',
          description: 'This is tool 2 description',
          schema: {
            parameters: [{ name: 'param2', type: 'number' }],
          },
        },
      ];

      mockConfig = {
        ...mockConfig,
        getToolRegistry: vi.fn().mockResolvedValue({
          getToolsByServer: vi.fn().mockReturnValue(mockServerTools),
        }),
        getMcpServers: vi.fn().mockReturnValue(mockMcpServers),
      } as unknown as Config;

      const { handleSlashCommand } = getProcessor(true);
      let commandResult: SlashCommandProcessorResult | false = false;
      await act(async () => {
        commandResult = await handleSlashCommand('/mcp schema');
      });

      expect(mockAddItem).toHaveBeenNthCalledWith(
        2,
        expect.objectContaining({
          type: MessageType.INFO,
          text: expect.stringContaining('Configured MCP servers:'),
        }),
        expect.any(Number),
      );

      const message = mockAddItem.mock.calls[1][0].text;

      // Check that server description is included
      expect(message).toContain('Ready (2 tools)');
      expect(message).toContain('This is a server description');

      // Check that tool schemas are included
      expect(message).toContain('tool 1 description');
      expect(message).toContain('param1');
      expect(message).toContain('string');
      expect(message).toContain('tool 2 description');
      expect(message).toContain('param2');
      expect(message).toContain('number');

      expect(commandResult).toEqual({ type: 'handled' });
    });
  });

  describe('/compress command', () => {
    it('should call tryCompressChat(true)', async () => {
      const hook = getProcessorHook();
      mockTryCompressChat.mockResolvedValue({
        originalTokenCount: 100,
        newTokenCount: 50,
      });

      await act(async () => {
        hook.result.current.handleSlashCommand('/compress');
      });
      await act(async () => {
        hook.rerender();
      });
      expect(hook.result.current.pendingHistoryItems).toEqual([]);
      expect(mockGeminiClient.tryCompressChat).toHaveBeenCalledWith(true);
      expect(mockAddItem).toHaveBeenNthCalledWith(
        2,
        expect.objectContaining({
          type: MessageType.COMPRESSION,
          compression: {
            isPending: false,
            originalTokenCount: 100,
            newTokenCount: 50,
          },
        }),
        expect.any(Number),
      );
    });
  });
});<|MERGE_RESOLUTION|>--- conflicted
+++ resolved
@@ -72,12 +72,9 @@
 import { LoadedSettings } from '../../config/settings.js';
 import * as ShowMemoryCommandModule from './useShowMemoryCommand.js';
 import { GIT_COMMIT_INFO } from '../../generated/git-commit.js';
-<<<<<<< HEAD
 import { CommandService } from '../../services/CommandService.js';
 import { SlashCommand } from '../commands/types.js';
-=======
 import { getProviderManager } from '../../providers/providerManagerInstance.js';
->>>>>>> c0e2903a
 
 vi.mock('../contexts/SessionContext.js', () => ({
   useSessionStats: vi.fn(),
@@ -94,7 +91,6 @@
   default: vi.fn(),
 }));
 
-<<<<<<< HEAD
 vi.mock('@google/gemini-cli-core', async (importOriginal) => {
   const actual =
     await importOriginal<typeof import('@google/gemini-cli-core')>();
@@ -104,11 +100,10 @@
     getMCPDiscoveryState: vi.fn(),
   };
 });
-=======
+
 vi.mock('../../providers/providerManagerInstance.js', () => ({
   getProviderManager: vi.fn(),
 }));
->>>>>>> c0e2903a
 
 describe('useSlashCommandProcessor', () => {
   let mockAddItem: ReturnType<typeof vi.fn>;
@@ -120,11 +115,8 @@
   let mockOpenThemeDialog: ReturnType<typeof vi.fn>;
   let mockOpenAuthDialog: ReturnType<typeof vi.fn>;
   let mockOpenEditorDialog: ReturnType<typeof vi.fn>;
-<<<<<<< HEAD
-=======
   let mockOpenProviderModelDialog: ReturnType<typeof vi.fn>;
   let mockPerformMemoryRefresh: ReturnType<typeof vi.fn>;
->>>>>>> c0e2903a
   let mockSetQuittingMessages: ReturnType<typeof vi.fn>;
   let mockTryCompressChat: ReturnType<typeof vi.fn>;
   let mockGeminiClient: GeminiClient;
@@ -157,11 +149,8 @@
     mockOpenThemeDialog = vi.fn();
     mockOpenAuthDialog = vi.fn();
     mockOpenEditorDialog = vi.fn();
-<<<<<<< HEAD
-=======
     mockOpenProviderModelDialog = vi.fn();
     mockPerformMemoryRefresh = vi.fn().mockResolvedValue(undefined);
->>>>>>> c0e2903a
     mockSetQuittingMessages = vi.fn();
     mockTryCompressChat = vi.fn();
     mockGeminiClient = {
@@ -220,25 +209,128 @@
         mockOpenThemeDialog,
         mockOpenAuthDialog,
         mockOpenEditorDialog,
-<<<<<<< HEAD
-        mockCorgiMode,
-        showToolDescriptions,
-        mockSetQuittingMessages,
-        vi.fn(), // mockOpenPrivacyNotice
-=======
         mockOpenProviderModelDialog,
         mockPerformMemoryRefresh,
         mockCorgiMode,
         showToolDescriptions,
         mockSetQuittingMessages,
         mockOpenPrivacyNotice,
->>>>>>> c0e2903a
       ),
     );
   };
 
   const getProcessor = (showToolDescriptions: boolean = false) =>
     getProcessorHook(showToolDescriptions).result.current;
+
+  describe('/memory add', () => {
+    it('should return tool scheduling info on valid input', async () => {
+      const { handleSlashCommand } = getProcessor();
+      const fact = 'Remember this fact';
+      let commandResult: SlashCommandActionReturn | boolean = false;
+      await act(async () => {
+        commandResult = await handleSlashCommand(`/memory add ${fact}`);
+      });
+
+      expect(mockAddItem).toHaveBeenNthCalledWith(
+        1, // User message
+        expect.objectContaining({
+          type: MessageType.USER,
+          text: `/memory add ${fact}`,
+        }),
+        expect.any(Number),
+      );
+      expect(mockAddItem).toHaveBeenNthCalledWith(
+        2, // Info message about attempting to save
+        expect.objectContaining({
+          type: MessageType.INFO,
+          text: `Attempting to save to memory: "${fact}"`,
+        }),
+        expect.any(Number),
+      );
+
+      expect(commandResult).toEqual({
+        shouldScheduleTool: true,
+        toolName: 'save_memory',
+        toolArgs: { fact },
+      });
+
+      // performMemoryRefresh is no longer called directly here
+      expect(mockPerformMemoryRefresh).not.toHaveBeenCalled();
+    });
+
+    it('should show usage error and return true if no text is provided', async () => {
+      const { handleSlashCommand } = getProcessor();
+      let commandResult: SlashCommandActionReturn | boolean = false;
+      await act(async () => {
+        commandResult = await handleSlashCommand('/memory add ');
+      });
+
+      expect(mockAddItem).toHaveBeenNthCalledWith(
+        2, // After user message
+        expect.objectContaining({
+          type: MessageType.ERROR,
+          text: 'Usage: /memory add <text to remember>',
+        }),
+        expect.any(Number),
+      );
+      expect(commandResult).toBe(true); // Command was handled (by showing an error)
+    });
+  });
+
+  describe('/memory show', () => {
+    it('should call the showMemoryAction and return true', async () => {
+      const mockReturnedShowAction = vi.fn();
+      vi.mocked(ShowMemoryCommandModule.createShowMemoryAction).mockReturnValue(
+        mockReturnedShowAction,
+      );
+      const { handleSlashCommand } = getProcessor();
+      let commandResult: SlashCommandActionReturn | boolean = false;
+      await act(async () => {
+        commandResult = await handleSlashCommand('/memory show');
+      });
+      expect(
+        ShowMemoryCommandModule.createShowMemoryAction,
+      ).toHaveBeenCalledWith(
+        mockConfig,
+        expect.any(Object),
+        expect.any(Function),
+      );
+      expect(mockReturnedShowAction).toHaveBeenCalled();
+      expect(commandResult).toBe(true);
+    });
+  });
+
+  describe('/memory refresh', () => {
+    it('should call performMemoryRefresh and return true', async () => {
+      const { handleSlashCommand } = getProcessor();
+      let commandResult: SlashCommandActionReturn | boolean = false;
+      await act(async () => {
+        commandResult = await handleSlashCommand('/memory refresh');
+      });
+      await Promise.resolve();
+      expect(mockPerformMemoryRefresh).toHaveBeenCalledTimes(1);
+      expect(commandResult).toBe(true);
+    });
+  });
+
+  describe('Unknown /memory subcommand', () => {
+    it('should show an error for unknown /memory subcommand and return true', async () => {
+      const { handleSlashCommand } = getProcessor();
+      let commandResult: SlashCommandActionReturn | boolean = false;
+      await act(async () => {
+        commandResult = await handleSlashCommand('/memory foobar');
+      });
+      expect(mockAddItem).toHaveBeenNthCalledWith(
+        2,
+        expect.objectContaining({
+          type: MessageType.ERROR,
+          text: 'Unknown /memory command: foobar. Available: show, refresh, add',
+        }),
+        expect.any(Number),
+      );
+      expect(commandResult).toBe(true);
+    });
+  });
 
   describe('/stats command', () => {
     it('should show detailed session statistics', async () => {
@@ -269,155 +361,6 @@
       );
 
       vi.useRealTimers();
-    });
-
-    it('should show model-specific statistics when using /stats model', async () => {
-      // Arrange
-      const { handleSlashCommand } = getProcessor();
-
-      // Act
-      await act(async () => {
-        handleSlashCommand('/stats model');
-      });
-
-      // Assert
-      expect(mockAddItem).toHaveBeenNthCalledWith(
-        2, // Called after the user message
-        expect.objectContaining({
-          type: MessageType.MODEL_STATS,
-        }),
-        expect.any(Number),
-      );
-    });
-
-    it('should show tool-specific statistics when using /stats tools', async () => {
-      // Arrange
-      const { handleSlashCommand } = getProcessor();
-
-      // Act
-      await act(async () => {
-        handleSlashCommand('/stats tools');
-      });
-
-      // Assert
-      expect(mockAddItem).toHaveBeenNthCalledWith(
-        2, // Called after the user message
-        expect.objectContaining({
-          type: MessageType.TOOL_STATS,
-        }),
-        expect.any(Number),
-      );
-    });
-  });
-
-<<<<<<< HEAD
-  describe('/about command', () => {
-    it('should show the about box with all details including auth and project', async () => {
-      // Arrange
-      mockGetCliVersionFn.mockResolvedValue('test-version');
-      process.env.SANDBOX = 'gemini-sandbox';
-      process.env.GOOGLE_CLOUD_PROJECT = 'test-gcp-project';
-      vi.mocked(mockConfig.getModel).mockReturnValue('test-model-from-config');
-=======
-  describe('/memory refresh', () => {
-    it('should call performMemoryRefresh and return true', async () => {
-      const { handleSlashCommand } = getProcessor();
-      let commandResult: SlashCommandActionReturn | boolean = false;
-      await act(async () => {
-        commandResult = await handleSlashCommand('/memory refresh');
-      });
-      await Promise.resolve();
-      expect(mockPerformMemoryRefresh).toHaveBeenCalledTimes(1);
-      expect(commandResult).toBe(true);
-    });
-  });
->>>>>>> c0e2903a
-
-      const settings = {
-        merged: {
-          selectedAuthType: 'test-auth-type',
-          contextFileName: 'GEMINI.md',
-        },
-      } as unknown as LoadedSettings;
-
-      const { result } = renderHook(() =>
-        useSlashCommandProcessor(
-          mockConfig,
-          settings,
-          [],
-          mockAddItem,
-          mockClearItems,
-          mockLoadHistory,
-          mockRefreshStatic,
-          mockSetShowHelp,
-          mockOnDebugMessage,
-          mockOpenThemeDialog,
-          mockOpenAuthDialog,
-          mockOpenEditorDialog,
-          mockCorgiMode,
-          false,
-          mockSetQuittingMessages,
-          vi.fn(), // mockOpenPrivacyNotice
-        ),
-      );
-
-      // Act
-      await act(async () => {
-        await result.current.handleSlashCommand('/about');
-      });
-
-      // Assert
-      expect(mockAddItem).toHaveBeenCalledTimes(2); // user message + about message
-      expect(mockAddItem).toHaveBeenNthCalledWith(
-        2,
-        expect.objectContaining({
-          type: 'about',
-          cliVersion: 'test-version',
-          osVersion: 'test-platform',
-          sandboxEnv: 'gemini-sandbox',
-          modelVersion: 'test-model-from-config',
-          selectedAuthType: 'test-auth-type',
-          gcpProject: 'test-gcp-project',
-        }),
-        expect.any(Number),
-      );
-    });
-
-    it('should show sandbox-exec profile when applicable', async () => {
-      // Arrange
-<<<<<<< HEAD
-      mockGetCliVersionFn.mockResolvedValue('test-version');
-      process.env.SANDBOX = 'sandbox-exec';
-      process.env.SEATBELT_PROFILE = 'test-profile';
-      vi.mocked(mockConfig.getModel).mockReturnValue('test-model-from-config');
-=======
-      mockUseSessionStats.mockReturnValue({
-        stats: {
-          sessionStartTime: new Date('2025-01-01T00:00:00.000Z'),
-        },
-      });
->>>>>>> c0e2903a
-
-      const { result } = getProcessorHook();
-
-      // Act
-      await act(async () => {
-        await result.current.handleSlashCommand('/about');
-      });
-
-      // Assert
-      expect(mockAddItem).toHaveBeenNthCalledWith(
-        2,
-        expect.objectContaining({
-<<<<<<< HEAD
-          sandboxEnv: 'sandbox-exec (test-profile)',
-=======
-          type: MessageType.STATS,
-          duration: '1h 2m 3s',
->>>>>>> c0e2903a
-        }),
-        expect.any(Number),
-      );
     });
 
     it('should show model-specific statistics when using /stats model', async () => {
