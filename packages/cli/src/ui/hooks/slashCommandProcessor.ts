/**
 * @license
 * Copyright 2025 Google LLC
 * SPDX-License-Identifier: Apache-2.0
 */

import { useCallback, useMemo, useEffect, useState } from 'react';
import { type PartListUnion } from '@google/genai';
import process from 'node:process';
import { ansi } from '../colors.js';
import { UseHistoryManagerReturn } from './useHistoryManager.js';
import { useStateAndRef } from './useStateAndRef.js';
import {
  Config,
  GitService,
  Logger,
  MCPDiscoveryState,
  MCPServerStatus,
  getMCPDiscoveryState,
  getMCPServerStatus,
  AuthType,
} from '@vybestack/llxprt-code-core';
import { useSessionStats } from '../contexts/SessionContext.js';
import {
  Message,
  MessageType,
  HistoryItemWithoutId,
  HistoryItem,
  SlashCommandProcessorResult,
} from '../types.js';
import { promises as fs } from 'fs';
import path from 'path';
import { GIT_COMMIT_INFO } from '../../generated/git-commit.js';
import { formatDuration, formatMemoryUsage } from '../utils/formatters.js';
import { getCliVersion } from '../../utils/version.js';
import { LoadedSettings } from '../../config/settings.js';
import { type CommandContext, type SlashCommand } from '../commands/types.js';
import { CommandService } from '../../services/CommandService.js';
<<<<<<< HEAD
import { getProviderManager } from '../../providers/providerManagerInstance.js';
import open from 'open';
=======
import { BuiltinCommandLoader } from '../../services/BuiltinCommandLoader.js';
import { FileCommandLoader } from '../../services/FileCommandLoader.js';
>>>>>>> 3a224d49

/**
 * Hook to define and process slash commands (e.g., /help, /clear).
 */
export const useSlashCommandProcessor = (
  config: Config | null,
  settings: LoadedSettings,
  addItem: UseHistoryManagerReturn['addItem'],
  clearItems: UseHistoryManagerReturn['clearItems'],
  loadHistory: UseHistoryManagerReturn['loadHistory'],
  refreshStatic: () => void,
  setShowHelp: React.Dispatch<React.SetStateAction<boolean>>,
  onDebugMessage: (message: string) => void,
  openThemeDialog: () => void,
  openAuthDialog: () => void,
  openEditorDialog: () => void,
  openProviderDialog: () => void,
  openProviderModelDialog: () => void,
  performMemoryRefresh: () => Promise<void>,
  setQuittingMessages: (message: HistoryItem[]) => void,
  openPrivacyNotice: () => void,
  checkPaymentModeChange?: (forcePreviousProvider?: string) => void,
  showToolDescriptions?: boolean,
) => {
  const session = useSessionStats();
  const [commands, setCommands] = useState<readonly SlashCommand[]>([]);
  const gitService = useMemo(() => {
    if (!config?.getProjectRoot()) {
      return;
    }
    return new GitService(config.getProjectRoot());
  }, [config]);

  const logger = useMemo(() => {
    const l = new Logger(config?.getSessionId() || '');
    // The logger's initialize is async, but we can create the instance
    // synchronously. Commands that use it will await its initialization.
    return l;
  }, [config]);

  const [pendingCompressionItemRef, setPendingCompressionItem] =
    useStateAndRef<HistoryItemWithoutId | null>(null);

  const pendingHistoryItems = useMemo(() => {
    const items: HistoryItemWithoutId[] = [];
    if (pendingCompressionItemRef.current != null) {
      items.push(pendingCompressionItemRef.current);
    }
    return items;
  }, [pendingCompressionItemRef]);

  const addMessage = useCallback(
    (message: Message) => {
      // Convert Message to HistoryItemWithoutId
      let historyItemContent: HistoryItemWithoutId;
      if (message.type === MessageType.ABOUT) {
        historyItemContent = {
          type: 'about',
          cliVersion: message.cliVersion,
          osVersion: message.osVersion,
          sandboxEnv: message.sandboxEnv,
          modelVersion: message.modelVersion,
          selectedAuthType: message.selectedAuthType,
          gcpProject: message.gcpProject,
          keyfile: message.keyfile,
          key: message.key,
        };
      } else if (message.type === MessageType.STATS) {
        historyItemContent = {
          type: 'stats',
          duration: message.duration,
        };
      } else if (message.type === MessageType.MODEL_STATS) {
        historyItemContent = {
          type: 'model_stats',
        };
      } else if (message.type === MessageType.TOOL_STATS) {
        historyItemContent = {
          type: 'tool_stats',
        };
      } else if (message.type === MessageType.QUIT) {
        historyItemContent = {
          type: 'quit',
          duration: message.duration,
        };
      } else if (message.type === MessageType.COMPRESSION) {
        historyItemContent = {
          type: 'compression',
          compression: message.compression,
        };
      } else {
        historyItemContent = {
          type: message.type,
          text: message.content,
        };
      }
      addItem(historyItemContent, message.timestamp.getTime());
    },
    [addItem],
  );

  // const showMemoryAction = useMemo(
  //   () => createShowMemoryAction(config, settings, addMessage),
  //   [config, settings, addMessage],
  // );

  const commandContext = useMemo(
    (): CommandContext => ({
      services: {
        config,
        settings,
        git: gitService,
        logger,
      },
      ui: {
        addItem,
        clear: () => {
          clearItems();
          console.clear();
          refreshStatic();
        },
        loadHistory,
        setDebugMessage: onDebugMessage,
        pendingItem: pendingCompressionItemRef.current,
        setPendingItem: setPendingCompressionItem,
      },
      session: {
        stats: session.stats,
      },
    }),
    [
      config,
      settings,
      gitService,
      logger,
      loadHistory,
      addItem,
      clearItems,
      refreshStatic,
      session.stats,
      onDebugMessage,
      pendingCompressionItemRef,
      setPendingCompressionItem,
    ],
  );

  useEffect(() => {
    const controller = new AbortController();
    const load = async () => {
      const loaders = [
        new BuiltinCommandLoader(config),
        new FileCommandLoader(config),
      ];
      const commandService = await CommandService.create(
        loaders,
        controller.signal,
      );
      setCommands(commandService.getCommands());
    };

    load();

    return () => {
      controller.abort();
    };
  }, [config]);

  const _savedChatTags = useCallback(async () => {
    const geminiDir = config?.getProjectTempDir();
    if (!geminiDir) {
      return [];
    }
    try {
      const files = await fs.readdir(geminiDir);
      return files
        .filter(
          (file) => file.startsWith('checkpoint-') && file.endsWith('.json'),
        )
        .map((file) => file.replace('checkpoint-', '').replace('.json', ''));
    } catch (_err) {
      return [];
    }
  }, [config]);

  // Define legacy commands
  // This list contains all commands that have NOT YET been migrated to the
  // new system. As commands are migrated, they are removed from this list.
  const _legacyCommands = useMemo(() => {
    const commands: SlashCommand[] = [
      // `/help` and `/clear` have been migrated and REMOVED from this list.
      {
        name: 'docs',
        description: 'open full LLxprt Code documentation in your browser',
        action: async (_context: CommandContext, _args: string) => {
          const docsUrl = 'https://goo.gle/gemini-cli-docs';
          if (process.env.SANDBOX && process.env.SANDBOX !== 'sandbox-exec') {
            addMessage({
              type: MessageType.INFO,
              content: `Please open the following URL in your browser to view the documentation:\n${docsUrl}`,
              timestamp: new Date(),
            });
          } else {
            addMessage({
              type: MessageType.INFO,
              content: `Opening documentation in your browser: ${docsUrl}`,
              timestamp: new Date(),
            });
            await open(docsUrl);
          }
        },
      },
      {
        name: 'auth',
        description: 'change the auth method',
        action: async (_context: CommandContext, args: string) => {
          const authMode = args?.split(' ')[0];
          const providerManager = getProviderManager();

          // If no auth mode specified, open the dialog
          if (!authMode) {
            openAuthDialog();
            return;
          }

          // Handle specific auth mode changes for Gemini provider
          try {
            const activeProvider = providerManager.getActiveProvider();

            // Check if this is the Gemini provider
            if (activeProvider.name === 'gemini' && config) {
              const validModes = ['oauth', 'api-key', 'vertex'];

              if (!validModes.includes(authMode)) {
                addMessage({
                  type: MessageType.ERROR,
                  content: `Invalid auth mode. Valid modes: ${validModes.join(', ')}`,
                  timestamp: new Date(),
                });
                return;
              }

              // Map the auth mode to the appropriate AuthType
              let authType: AuthType;
              switch (authMode) {
                case 'oauth':
                  authType = AuthType.LOGIN_WITH_GOOGLE;
                  break;
                case 'api-key':
                  authType = AuthType.USE_GEMINI;
                  break;
                case 'vertex':
                  authType = AuthType.USE_VERTEX_AI;
                  break;
                default:
                  authType = AuthType.LOGIN_WITH_GOOGLE;
              }

              // Refresh auth with the new type
              await config.refreshAuth(authType);

              addMessage({
                type: MessageType.INFO,
                content: `Switched to ${authMode} authentication mode`,
                timestamp: new Date(),
              });
            } else {
              addMessage({
                type: MessageType.ERROR,
                content:
                  'Auth mode switching is only supported for the Gemini provider',
                timestamp: new Date(),
              });
            }
          } catch (error) {
            addMessage({
              type: MessageType.ERROR,
              content: `Failed to switch auth mode: ${error instanceof Error ? error.message : String(error)}`,
              timestamp: new Date(),
            });
          }
        },
      },
      {
        name: 'editor',
        description: 'set external editor preference',
        action: (_context: CommandContext, _args: string) => ({
          type: 'dialog' as const,
          dialog: 'editor' as const,
        }),
      },
      {
        name: 'stats',
        altName: 'usage',
        description: 'check session stats. Usage: /stats [model|tools]',
        action: (_context: CommandContext, args: string) => {
          const subCommand = args?.split(' ')[0];
          if (subCommand === 'model') {
            addMessage({
              type: MessageType.MODEL_STATS,
              timestamp: new Date(),
            });
            return;
          } else if (subCommand === 'tools') {
            addMessage({
              type: MessageType.TOOL_STATS,
              timestamp: new Date(),
            });
            return;
          }

          const now = new Date();
          const { sessionStartTime } = session.stats;
          const wallDuration = now.getTime() - sessionStartTime.getTime();

          addMessage({
            type: MessageType.STATS,
            duration: formatDuration(wallDuration),
            timestamp: new Date(),
          });
        },
      },
      {
        name: 'mcp',
        description: 'list configured MCP servers and tools',
        action: async (_context: CommandContext, args: string) => {
          // Check if the args includes a specific flag to control description visibility
          const [subCommand, ...rest] = args?.split(' ') || [];
          const remainingArgs = rest.join(' ');
          let useShowDescriptions = showToolDescriptions;
          if (subCommand === 'desc' || subCommand === 'descriptions') {
            useShowDescriptions = true;
          } else if (
            subCommand === 'nodesc' ||
            subCommand === 'nodescriptions'
          ) {
            useShowDescriptions = false;
          } else if (
            remainingArgs === 'desc' ||
            remainingArgs === 'descriptions'
          ) {
            useShowDescriptions = true;
          } else if (
            remainingArgs === 'nodesc' ||
            remainingArgs === 'nodescriptions'
          ) {
            useShowDescriptions = false;
          }
          // Check if the args includes a specific flag to show detailed tool schema
          let useShowSchema = false;
          if (subCommand === 'schema' || remainingArgs === 'schema') {
            useShowSchema = true;
          }

          const toolRegistry = await config?.getToolRegistry();
          if (!toolRegistry) {
            addMessage({
              type: MessageType.ERROR,
              content: 'Could not retrieve tool registry.',
              timestamp: new Date(),
            });
            return;
          }

          const mcpServers = config?.getMcpServers() || {};
          const serverNames = Object.keys(mcpServers);

          if (serverNames.length === 0) {
            const docsUrl = 'https://goo.gle/gemini-cli-docs-mcp';
            if (process.env.SANDBOX && process.env.SANDBOX !== 'sandbox-exec') {
              addMessage({
                type: MessageType.INFO,
                content: `No MCP servers configured. Please open the following URL in your browser to view documentation:\n${docsUrl}`,
                timestamp: new Date(),
              });
            } else {
              addMessage({
                type: MessageType.INFO,
                content: `No MCP servers configured. Opening documentation in your browser: ${docsUrl}`,
                timestamp: new Date(),
              });
              await open(docsUrl);
            }
            return;
          }

          // Check if any servers are still connecting
          const connectingServers = serverNames.filter(
            (name) => getMCPServerStatus(name) === MCPServerStatus.CONNECTING,
          );
          const discoveryState = getMCPDiscoveryState();

          let message = '';

          // Add overall discovery status message if needed
          if (
            discoveryState === MCPDiscoveryState.IN_PROGRESS ||
            connectingServers.length > 0
          ) {
            message +=
              ansi.accentYellow(
                `⏳ MCP servers are starting up (${connectingServers.length} initializing)...`,
              ) + '\n';
            message +=
              ansi.gray(
                'Note: First startup may take longer. Tool availability will update automatically.',
              ) + '\n\n';
          }

          message += 'Configured MCP servers:\n\n';

          for (const serverName of serverNames) {
            const serverTools = toolRegistry.getToolsByServer(serverName);
            const status = getMCPServerStatus(serverName);

            // Add status indicator with descriptive text
            let statusIndicator = '';
            let statusText = '';
            switch (status) {
              case MCPServerStatus.CONNECTED:
                statusIndicator = '🟢';
                statusText = 'Ready';
                break;
              case MCPServerStatus.CONNECTING:
                statusIndicator = '🔄';
                statusText = 'Starting... (first startup may take longer)';
                break;
              case MCPServerStatus.DISCONNECTED:
              default:
                statusIndicator = '🔴';
                statusText = 'Disconnected';
                break;
            }

            // Get server description if available
            const server = mcpServers[serverName];

            // Format server header with bold formatting and status
            message += `${statusIndicator} ${ansi.bold(serverName)} - ${statusText}`;

            // Add tool count with conditional messaging
            if (status === MCPServerStatus.CONNECTED) {
              message += ` (${serverTools.length} tools)`;
            } else if (status === MCPServerStatus.CONNECTING) {
              message += ` (tools will appear when ready)`;
            } else {
              message += ` (${serverTools.length} tools cached)`;
            }

            // Add server description with proper handling of multi-line descriptions
            if ((useShowDescriptions || useShowSchema) && server?.description) {
              const descLines = server.description.trim().split('\n');
              if (descLines) {
                message += ':\n';
                for (const descLine of descLines) {
                  message += `    ${ansi.accentGreen(descLine)}\n`;
                }
              } else {
                message += '\n';
              }
            } else {
              message += '\n';
            }

            if (serverTools.length > 0) {
              serverTools.forEach((tool) => {
                if (
                  (useShowDescriptions || useShowSchema) &&
                  tool.description
                ) {
                  // Format tool name in cyan using simple ANSI cyan color
                  message += `  - ${ansi.accentCyan(tool.name)}`;

                  // Handle multi-line descriptions by properly indenting and preserving formatting
                  const descLines = tool.description.trim().split('\n');
                  if (descLines) {
                    message += ':\n';
                    for (const descLine of descLines) {
                      message += `      ${ansi.accentGreen(descLine)}\n`;
                    }
                  } else {
                    message += '\n';
                  }
                } else {
                  // Use cyan color for the tool name even when not showing descriptions
                  message += `  - ${ansi.accentCyan(tool.name)}\n`;
                }
                if (useShowSchema) {
                  // Prefix the parameters in cyan
                  message += `    ${ansi.accentCyan('Parameters')}:\n`;

                  const paramsLines = JSON.stringify(
                    tool.schema.parameters,
                    null,
                    2,
                  )
                    .trim()
                    .split('\n');
                  if (paramsLines) {
                    for (const paramsLine of paramsLines) {
                      message += `      ${ansi.accentGreen(paramsLine)}\n`;
                    }
                  }
                }
              });
            } else {
              message += '  No tools available\n';
            }
            message += '\n';
          }

          addMessage({
            type: MessageType.INFO,
            content: message,
            timestamp: new Date(),
          });
        },
      },
      {
        name: 'extensions',
        description: 'list active extensions',
        action: async () => {
          const activeExtensions = config?.getActiveExtensions();
          if (!activeExtensions || activeExtensions.length === 0) {
            addMessage({
              type: MessageType.INFO,
              content: 'No active extensions.',
              timestamp: new Date(),
            });
            return;
          }

          let message = 'Active extensions:\n\n';
          for (const ext of activeExtensions) {
            message += `  - \u001b[36m${ext.name} (v${ext.version})\u001b[0m\n`;
          }
          // Make sure to reset any ANSI formatting at the end to prevent it from affecting the terminal
          message += '\u001b[0m';

          addMessage({
            type: MessageType.INFO,
            content: message,
            timestamp: new Date(),
          });
        },
      },
      {
        name: 'tools',
        description: 'list available LLxprt Code tools',
        action: async (_context: CommandContext, args: string) => {
          // Check if the args includes a specific flag to control description visibility
          const [subCommand, ...rest] = args?.split(' ') || [];
          const remainingArgs = rest.join(' ');
          let useShowDescriptions = showToolDescriptions;
          if (subCommand === 'desc' || subCommand === 'descriptions') {
            useShowDescriptions = true;
          } else if (
            subCommand === 'nodesc' ||
            subCommand === 'nodescriptions'
          ) {
            useShowDescriptions = false;
          } else if (
            remainingArgs === 'desc' ||
            remainingArgs === 'descriptions'
          ) {
            useShowDescriptions = true;
          } else if (
            remainingArgs === 'nodesc' ||
            remainingArgs === 'nodescriptions'
          ) {
            useShowDescriptions = false;
          }

          const toolRegistry = await config?.getToolRegistry();
          const tools = toolRegistry?.getAllTools();
          if (!tools) {
            addMessage({
              type: MessageType.ERROR,
              content: 'Could not retrieve tools.',
              timestamp: new Date(),
            });
            return;
          }

          // Filter out MCP tools by checking if they have a serverName property
          const geminiTools = tools.filter((tool) => !('serverName' in tool));

          let message = 'Available Gemini CLI tools:\n\n';

          if (geminiTools.length > 0) {
            geminiTools.forEach((tool) => {
              if (useShowDescriptions && tool.description) {
                // Format tool name in cyan using simple ANSI cyan color
                message += `  - ${ansi.accentCyan(`${tool.displayName} (${tool.name})`)}:\n`;

                // Handle multi-line descriptions by properly indenting and preserving formatting
                const descLines = tool.description.trim().split('\n');

                // If there are multiple lines, add proper indentation for each line
                if (descLines) {
                  for (const descLine of descLines) {
                    message += `      ${ansi.accentGreen(descLine)}\n`;
                  }
                }
              } else {
                // Use cyan color for the tool name even when not showing descriptions
                message += `  - ${ansi.accentCyan(tool.displayName)}\n`;
              }
            });
          } else {
            message += '  No tools available\n';
          }
          message += '\n';

          addMessage({
            type: MessageType.INFO,
            content: message,
            timestamp: new Date(),
          });
        },
      },
      {
        name: 'bug',
        description: 'submit a bug report',
        action: async (_context: CommandContext, args: string) => {
          const bugDescription = args?.trim() || '';

          const osVersion = `${process.platform} ${process.version}`;
          let sandboxEnv = 'no sandbox';
          if (process.env.SANDBOX && process.env.SANDBOX !== 'sandbox-exec') {
            sandboxEnv = process.env.SANDBOX.replace(/^gemini-(?:code-)?/, '');
          } else if (process.env.SANDBOX === 'sandbox-exec') {
            sandboxEnv = `sandbox-exec (${
              process.env.SEATBELT_PROFILE || 'unknown'
            })`;
          }
          const modelVersion = config?.getModel() || 'Unknown';
          const cliVersion = await getCliVersion();
          const memoryUsage = formatMemoryUsage(process.memoryUsage().rss);

          const info = `
*   **CLI Version:** ${cliVersion}
*   **Git Commit:** ${GIT_COMMIT_INFO}
*   **Operating System:** ${osVersion}
*   **Sandbox Environment:** ${sandboxEnv}
*   **Model Version:** ${modelVersion}
*   **Memory Usage:** ${memoryUsage}
`;

          let bugReportUrl =
            'https://github.com/acoliver/llxprt-code/issues/new?template=bug_report.yml&title={title}&info={info}';
          const bugCommand = config?.getBugCommand();
          if (bugCommand?.urlTemplate) {
            bugReportUrl = bugCommand.urlTemplate;
          }
          bugReportUrl = bugReportUrl
            .replace('{title}', encodeURIComponent(bugDescription))
            .replace('{info}', encodeURIComponent(info));

          addMessage({
            type: MessageType.INFO,
            content: `To submit your bug report, please open the following URL in your browser:\n${bugReportUrl}`,
            timestamp: new Date(),
          });
          (async () => {
            try {
              await open(bugReportUrl);
            } catch (error) {
              const errorMessage =
                error instanceof Error ? error.message : String(error);
              addMessage({
                type: MessageType.ERROR,
                content: `Could not open URL in browser: ${errorMessage}`,
                timestamp: new Date(),
              });
            }
          })();
        },
      },
    ];

    if (config?.getCheckpointingEnabled()) {
      commands.push({
        name: 'restore',
        description:
          'restore a tool call. This will reset the conversation and file history to the state it was in when the tool call was suggested',
        completion: async () => {
          const checkpointDir = config?.getProjectTempDir()
            ? path.join(config.getProjectTempDir(), 'checkpoints')
            : undefined;
          if (!checkpointDir) {
            return [];
          }
          try {
            const files = await fs.readdir(checkpointDir);
            return files
              .filter((file) => file.endsWith('.json'))
              .map((file) => file.replace('.json', ''));
          } catch (_err) {
            return [];
          }
        },
        action: async (_context: CommandContext, args: string) => {
          const subCommand = args?.split(' ')[0];
          const checkpointDir = config?.getProjectTempDir()
            ? path.join(config.getProjectTempDir(), 'checkpoints')
            : undefined;

          if (!checkpointDir) {
            addMessage({
              type: MessageType.ERROR,
              content: 'Could not determine the .llxprt directory path.',
              timestamp: new Date(),
            });
            return;
          }

          try {
            // Ensure the directory exists before trying to read it.
            await fs.mkdir(checkpointDir, { recursive: true });
            const files = await fs.readdir(checkpointDir);
            const jsonFiles = files.filter((file) => file.endsWith('.json'));

            if (!subCommand) {
              if (jsonFiles.length === 0) {
                addMessage({
                  type: MessageType.INFO,
                  content: 'No restorable tool calls found.',
                  timestamp: new Date(),
                });
                return;
              }
              const truncatedFiles = jsonFiles.map((file) => {
                const components = file.split('.');
                if (components.length <= 1) {
                  return file;
                }
                components.pop();
                return components.join('.');
              });
              const fileList = truncatedFiles.join('\n');
              addMessage({
                type: MessageType.INFO,
                content: `Available tool calls to restore:\n\n${fileList}`,
                timestamp: new Date(),
              });
              return;
            }

            const selectedFile = subCommand.endsWith('.json')
              ? subCommand
              : `${subCommand}.json`;

            if (!jsonFiles.includes(selectedFile)) {
              addMessage({
                type: MessageType.ERROR,
                content: `File not found: ${selectedFile}`,
                timestamp: new Date(),
              });
              return;
            }

            const filePath = path.join(checkpointDir, selectedFile);
            const data = await fs.readFile(filePath, 'utf-8');
            const toolCallData = JSON.parse(data);

            if (toolCallData.history) {
              loadHistory(toolCallData.history);
            }

            if (toolCallData.clientHistory) {
              await config
                ?.getGeminiClient()
                ?.setHistory(toolCallData.clientHistory);
            }

            if (toolCallData.commitHash) {
              await gitService?.restoreProjectFromSnapshot(
                toolCallData.commitHash,
              );
              addMessage({
                type: MessageType.INFO,
                content: `Restored project to the state before the tool call.`,
                timestamp: new Date(),
              });
            }

            return {
              type: 'tool',
              toolName: toolCallData.toolCall.name,
              toolArgs: toolCallData.toolCall.args,
            };
          } catch (error) {
            addMessage({
              type: MessageType.ERROR,
              content: `Could not read restorable tool calls. This is the error: ${error}`,
              timestamp: new Date(),
            });
          }
        },
      });
    }
    return commands;
  }, [
    addMessage,
    openAuthDialog,
    config,
    session,
    gitService,
    loadHistory,
    showToolDescriptions,
  ]);

  const handleSlashCommand = useCallback(
    async (
      rawQuery: PartListUnion,
    ): Promise<SlashCommandProcessorResult | false> => {
      if (typeof rawQuery !== 'string') {
        return false;
      }

      const trimmed = rawQuery.trim();
      if (!trimmed.startsWith('/') && !trimmed.startsWith('?')) {
        return false;
      }

      const userMessageTimestamp = Date.now();
      addItem({ type: MessageType.USER, text: trimmed }, userMessageTimestamp);

      const parts = trimmed.substring(1).trim().split(/\s+/);
      const commandPath = parts.filter((p) => p); // The parts of the command, e.g., ['memory', 'add']

      let currentCommands = commands;
      let commandToExecute: SlashCommand | undefined;
      let pathIndex = 0;

      for (const part of commandPath) {
        // TODO: For better performance and architectural clarity, this two-pass
        // search could be replaced. A more optimal approach would be to
        // pre-compute a single lookup map in `CommandService.ts` that resolves
        // all name and alias conflicts during the initial loading phase. The
        // processor would then perform a single, fast lookup on that map.

        // First pass: check for an exact match on the primary command name.
        let foundCommand = currentCommands.find((cmd) => cmd.name === part);

        // Second pass: if no primary name matches, check for an alias.
        if (!foundCommand) {
          foundCommand = currentCommands.find((cmd) =>
            cmd.altNames?.includes(part),
          );
        }

        if (foundCommand) {
          commandToExecute = foundCommand;
          pathIndex++;
          if (foundCommand.subCommands) {
            currentCommands = foundCommand.subCommands;
          } else {
            break;
          }
        } else {
          break;
        }
      }

      if (commandToExecute) {
        const args = parts.slice(pathIndex).join(' ');

        if (commandToExecute.action) {
          const fullCommandContext: CommandContext = {
            ...commandContext,
            invocation: {
              raw: trimmed,
              name: commandToExecute.name,
              args,
            },
          };
          const result = await commandToExecute.action(
            fullCommandContext,
            args,
          );

          if (result) {
            switch (result.type) {
              case 'tool':
                return {
                  type: 'schedule_tool',
                  toolName: result.toolName,
                  toolArgs: result.toolArgs,
                };
              case 'message':
                addItem(
                  {
                    type:
                      result.messageType === 'error'
                        ? MessageType.ERROR
                        : MessageType.INFO,
                    text: result.content,
                  },
                  Date.now(),
                );
                return { type: 'handled' };
              case 'dialog':
                switch (result.dialog) {
                  case 'help':
                    setShowHelp(true);
                    return { type: 'handled' };
                  case 'auth':
                    openAuthDialog();
                    return { type: 'handled' };
                  case 'theme':
                    openThemeDialog();
                    return { type: 'handled' };
                  case 'editor':
                    openEditorDialog();
                    return { type: 'handled' };
                  case 'privacy':
                    openPrivacyNotice();
                    return { type: 'handled' };
                  case 'provider':
                    openProviderDialog();
                    return { type: 'handled' };
                  case 'providerModel':
                    openProviderModelDialog();
                    return { type: 'handled' };
                  default: {
                    const unhandled: never = result.dialog;
                    throw new Error(
                      `Unhandled slash command result: ${unhandled}`,
                    );
                  }
                }
              case 'load_history': {
                await config
                  ?.getGeminiClient()
                  ?.setHistory(result.clientHistory);
                fullCommandContext.ui.clear();
                result.history.forEach((item, index) => {
                  fullCommandContext.ui.addItem(item, index);
                });
                return { type: 'handled' };
              }
              case 'quit':
                setQuittingMessages(result.messages);
                setTimeout(() => {
                  process.exit(0);
                }, 100);
                return { type: 'handled' };

              case 'submit_prompt':
                return {
                  type: 'submit_prompt',
                  content: result.content,
                };
              default: {
                const unhandled: never = result;
                throw new Error(`Unhandled slash command result: ${unhandled}`);
              }
            }
          }

          return { type: 'handled' };
        } else if (commandToExecute.subCommands) {
          const helpText = `Command '/${commandToExecute.name}' requires a subcommand. Available:\n${commandToExecute.subCommands
            .map((sc) => `  - ${sc.name}: ${sc.description || ''}`)
            .join('\n')}`;
          addMessage({
            type: MessageType.INFO,
            content: helpText,
            timestamp: new Date(),
          });
          return { type: 'handled' };
        }
      }

      addMessage({
        type: MessageType.ERROR,
        content: `Unknown command: ${trimmed}`,
        timestamp: new Date(),
      });
      return { type: 'handled' };
    },
    [
      config,
      addItem,
      setShowHelp,
      openAuthDialog,
      commands,
      commandContext,
      addMessage,
      openThemeDialog,
      openPrivacyNotice,
      openEditorDialog,
      setQuittingMessages,
      openProviderDialog,
      openProviderModelDialog,
    ],
  );

  return {
    handleSlashCommand,
    slashCommands: commands,
    pendingHistoryItems,
    commandContext,
  };
};<|MERGE_RESOLUTION|>--- conflicted
+++ resolved
@@ -36,13 +36,10 @@
 import { LoadedSettings } from '../../config/settings.js';
 import { type CommandContext, type SlashCommand } from '../commands/types.js';
 import { CommandService } from '../../services/CommandService.js';
-<<<<<<< HEAD
 import { getProviderManager } from '../../providers/providerManagerInstance.js';
 import open from 'open';
-=======
 import { BuiltinCommandLoader } from '../../services/BuiltinCommandLoader.js';
 import { FileCommandLoader } from '../../services/FileCommandLoader.js';
->>>>>>> 3a224d49
 
 /**
  * Hook to define and process slash commands (e.g., /help, /clear).
@@ -66,6 +63,7 @@
   openPrivacyNotice: () => void,
   checkPaymentModeChange?: (forcePreviousProvider?: string) => void,
   showToolDescriptions?: boolean,
+  toggleVimEnabled?: () => Promise<boolean>,
 ) => {
   const session = useSessionStats();
   const [commands, setCommands] = useState<readonly SlashCommand[]>([]);
@@ -143,11 +141,6 @@
     },
     [addItem],
   );
-
-  // const showMemoryAction = useMemo(
-  //   () => createShowMemoryAction(config, settings, addMessage),
-  //   [config, settings, addMessage],
-  // );
 
   const commandContext = useMemo(
     (): CommandContext => ({
@@ -168,6 +161,7 @@
         setDebugMessage: onDebugMessage,
         pendingItem: pendingCompressionItemRef.current,
         setPendingItem: setPendingCompressionItem,
+        toggleVimEnabled,
       },
       session: {
         stats: session.stats,
@@ -186,6 +180,7 @@
       onDebugMessage,
       pendingCompressionItemRef,
       setPendingCompressionItem,
+      toggleVimEnabled,
     ],
   );
 
@@ -209,651 +204,6 @@
       controller.abort();
     };
   }, [config]);
-
-  const _savedChatTags = useCallback(async () => {
-    const geminiDir = config?.getProjectTempDir();
-    if (!geminiDir) {
-      return [];
-    }
-    try {
-      const files = await fs.readdir(geminiDir);
-      return files
-        .filter(
-          (file) => file.startsWith('checkpoint-') && file.endsWith('.json'),
-        )
-        .map((file) => file.replace('checkpoint-', '').replace('.json', ''));
-    } catch (_err) {
-      return [];
-    }
-  }, [config]);
-
-  // Define legacy commands
-  // This list contains all commands that have NOT YET been migrated to the
-  // new system. As commands are migrated, they are removed from this list.
-  const _legacyCommands = useMemo(() => {
-    const commands: SlashCommand[] = [
-      // `/help` and `/clear` have been migrated and REMOVED from this list.
-      {
-        name: 'docs',
-        description: 'open full LLxprt Code documentation in your browser',
-        action: async (_context: CommandContext, _args: string) => {
-          const docsUrl = 'https://goo.gle/gemini-cli-docs';
-          if (process.env.SANDBOX && process.env.SANDBOX !== 'sandbox-exec') {
-            addMessage({
-              type: MessageType.INFO,
-              content: `Please open the following URL in your browser to view the documentation:\n${docsUrl}`,
-              timestamp: new Date(),
-            });
-          } else {
-            addMessage({
-              type: MessageType.INFO,
-              content: `Opening documentation in your browser: ${docsUrl}`,
-              timestamp: new Date(),
-            });
-            await open(docsUrl);
-          }
-        },
-      },
-      {
-        name: 'auth',
-        description: 'change the auth method',
-        action: async (_context: CommandContext, args: string) => {
-          const authMode = args?.split(' ')[0];
-          const providerManager = getProviderManager();
-
-          // If no auth mode specified, open the dialog
-          if (!authMode) {
-            openAuthDialog();
-            return;
-          }
-
-          // Handle specific auth mode changes for Gemini provider
-          try {
-            const activeProvider = providerManager.getActiveProvider();
-
-            // Check if this is the Gemini provider
-            if (activeProvider.name === 'gemini' && config) {
-              const validModes = ['oauth', 'api-key', 'vertex'];
-
-              if (!validModes.includes(authMode)) {
-                addMessage({
-                  type: MessageType.ERROR,
-                  content: `Invalid auth mode. Valid modes: ${validModes.join(', ')}`,
-                  timestamp: new Date(),
-                });
-                return;
-              }
-
-              // Map the auth mode to the appropriate AuthType
-              let authType: AuthType;
-              switch (authMode) {
-                case 'oauth':
-                  authType = AuthType.LOGIN_WITH_GOOGLE;
-                  break;
-                case 'api-key':
-                  authType = AuthType.USE_GEMINI;
-                  break;
-                case 'vertex':
-                  authType = AuthType.USE_VERTEX_AI;
-                  break;
-                default:
-                  authType = AuthType.LOGIN_WITH_GOOGLE;
-              }
-
-              // Refresh auth with the new type
-              await config.refreshAuth(authType);
-
-              addMessage({
-                type: MessageType.INFO,
-                content: `Switched to ${authMode} authentication mode`,
-                timestamp: new Date(),
-              });
-            } else {
-              addMessage({
-                type: MessageType.ERROR,
-                content:
-                  'Auth mode switching is only supported for the Gemini provider',
-                timestamp: new Date(),
-              });
-            }
-          } catch (error) {
-            addMessage({
-              type: MessageType.ERROR,
-              content: `Failed to switch auth mode: ${error instanceof Error ? error.message : String(error)}`,
-              timestamp: new Date(),
-            });
-          }
-        },
-      },
-      {
-        name: 'editor',
-        description: 'set external editor preference',
-        action: (_context: CommandContext, _args: string) => ({
-          type: 'dialog' as const,
-          dialog: 'editor' as const,
-        }),
-      },
-      {
-        name: 'stats',
-        altName: 'usage',
-        description: 'check session stats. Usage: /stats [model|tools]',
-        action: (_context: CommandContext, args: string) => {
-          const subCommand = args?.split(' ')[0];
-          if (subCommand === 'model') {
-            addMessage({
-              type: MessageType.MODEL_STATS,
-              timestamp: new Date(),
-            });
-            return;
-          } else if (subCommand === 'tools') {
-            addMessage({
-              type: MessageType.TOOL_STATS,
-              timestamp: new Date(),
-            });
-            return;
-          }
-
-          const now = new Date();
-          const { sessionStartTime } = session.stats;
-          const wallDuration = now.getTime() - sessionStartTime.getTime();
-
-          addMessage({
-            type: MessageType.STATS,
-            duration: formatDuration(wallDuration),
-            timestamp: new Date(),
-          });
-        },
-      },
-      {
-        name: 'mcp',
-        description: 'list configured MCP servers and tools',
-        action: async (_context: CommandContext, args: string) => {
-          // Check if the args includes a specific flag to control description visibility
-          const [subCommand, ...rest] = args?.split(' ') || [];
-          const remainingArgs = rest.join(' ');
-          let useShowDescriptions = showToolDescriptions;
-          if (subCommand === 'desc' || subCommand === 'descriptions') {
-            useShowDescriptions = true;
-          } else if (
-            subCommand === 'nodesc' ||
-            subCommand === 'nodescriptions'
-          ) {
-            useShowDescriptions = false;
-          } else if (
-            remainingArgs === 'desc' ||
-            remainingArgs === 'descriptions'
-          ) {
-            useShowDescriptions = true;
-          } else if (
-            remainingArgs === 'nodesc' ||
-            remainingArgs === 'nodescriptions'
-          ) {
-            useShowDescriptions = false;
-          }
-          // Check if the args includes a specific flag to show detailed tool schema
-          let useShowSchema = false;
-          if (subCommand === 'schema' || remainingArgs === 'schema') {
-            useShowSchema = true;
-          }
-
-          const toolRegistry = await config?.getToolRegistry();
-          if (!toolRegistry) {
-            addMessage({
-              type: MessageType.ERROR,
-              content: 'Could not retrieve tool registry.',
-              timestamp: new Date(),
-            });
-            return;
-          }
-
-          const mcpServers = config?.getMcpServers() || {};
-          const serverNames = Object.keys(mcpServers);
-
-          if (serverNames.length === 0) {
-            const docsUrl = 'https://goo.gle/gemini-cli-docs-mcp';
-            if (process.env.SANDBOX && process.env.SANDBOX !== 'sandbox-exec') {
-              addMessage({
-                type: MessageType.INFO,
-                content: `No MCP servers configured. Please open the following URL in your browser to view documentation:\n${docsUrl}`,
-                timestamp: new Date(),
-              });
-            } else {
-              addMessage({
-                type: MessageType.INFO,
-                content: `No MCP servers configured. Opening documentation in your browser: ${docsUrl}`,
-                timestamp: new Date(),
-              });
-              await open(docsUrl);
-            }
-            return;
-          }
-
-          // Check if any servers are still connecting
-          const connectingServers = serverNames.filter(
-            (name) => getMCPServerStatus(name) === MCPServerStatus.CONNECTING,
-          );
-          const discoveryState = getMCPDiscoveryState();
-
-          let message = '';
-
-          // Add overall discovery status message if needed
-          if (
-            discoveryState === MCPDiscoveryState.IN_PROGRESS ||
-            connectingServers.length > 0
-          ) {
-            message +=
-              ansi.accentYellow(
-                `⏳ MCP servers are starting up (${connectingServers.length} initializing)...`,
-              ) + '\n';
-            message +=
-              ansi.gray(
-                'Note: First startup may take longer. Tool availability will update automatically.',
-              ) + '\n\n';
-          }
-
-          message += 'Configured MCP servers:\n\n';
-
-          for (const serverName of serverNames) {
-            const serverTools = toolRegistry.getToolsByServer(serverName);
-            const status = getMCPServerStatus(serverName);
-
-            // Add status indicator with descriptive text
-            let statusIndicator = '';
-            let statusText = '';
-            switch (status) {
-              case MCPServerStatus.CONNECTED:
-                statusIndicator = '🟢';
-                statusText = 'Ready';
-                break;
-              case MCPServerStatus.CONNECTING:
-                statusIndicator = '🔄';
-                statusText = 'Starting... (first startup may take longer)';
-                break;
-              case MCPServerStatus.DISCONNECTED:
-              default:
-                statusIndicator = '🔴';
-                statusText = 'Disconnected';
-                break;
-            }
-
-            // Get server description if available
-            const server = mcpServers[serverName];
-
-            // Format server header with bold formatting and status
-            message += `${statusIndicator} ${ansi.bold(serverName)} - ${statusText}`;
-
-            // Add tool count with conditional messaging
-            if (status === MCPServerStatus.CONNECTED) {
-              message += ` (${serverTools.length} tools)`;
-            } else if (status === MCPServerStatus.CONNECTING) {
-              message += ` (tools will appear when ready)`;
-            } else {
-              message += ` (${serverTools.length} tools cached)`;
-            }
-
-            // Add server description with proper handling of multi-line descriptions
-            if ((useShowDescriptions || useShowSchema) && server?.description) {
-              const descLines = server.description.trim().split('\n');
-              if (descLines) {
-                message += ':\n';
-                for (const descLine of descLines) {
-                  message += `    ${ansi.accentGreen(descLine)}\n`;
-                }
-              } else {
-                message += '\n';
-              }
-            } else {
-              message += '\n';
-            }
-
-            if (serverTools.length > 0) {
-              serverTools.forEach((tool) => {
-                if (
-                  (useShowDescriptions || useShowSchema) &&
-                  tool.description
-                ) {
-                  // Format tool name in cyan using simple ANSI cyan color
-                  message += `  - ${ansi.accentCyan(tool.name)}`;
-
-                  // Handle multi-line descriptions by properly indenting and preserving formatting
-                  const descLines = tool.description.trim().split('\n');
-                  if (descLines) {
-                    message += ':\n';
-                    for (const descLine of descLines) {
-                      message += `      ${ansi.accentGreen(descLine)}\n`;
-                    }
-                  } else {
-                    message += '\n';
-                  }
-                } else {
-                  // Use cyan color for the tool name even when not showing descriptions
-                  message += `  - ${ansi.accentCyan(tool.name)}\n`;
-                }
-                if (useShowSchema) {
-                  // Prefix the parameters in cyan
-                  message += `    ${ansi.accentCyan('Parameters')}:\n`;
-
-                  const paramsLines = JSON.stringify(
-                    tool.schema.parameters,
-                    null,
-                    2,
-                  )
-                    .trim()
-                    .split('\n');
-                  if (paramsLines) {
-                    for (const paramsLine of paramsLines) {
-                      message += `      ${ansi.accentGreen(paramsLine)}\n`;
-                    }
-                  }
-                }
-              });
-            } else {
-              message += '  No tools available\n';
-            }
-            message += '\n';
-          }
-
-          addMessage({
-            type: MessageType.INFO,
-            content: message,
-            timestamp: new Date(),
-          });
-        },
-      },
-      {
-        name: 'extensions',
-        description: 'list active extensions',
-        action: async () => {
-          const activeExtensions = config?.getActiveExtensions();
-          if (!activeExtensions || activeExtensions.length === 0) {
-            addMessage({
-              type: MessageType.INFO,
-              content: 'No active extensions.',
-              timestamp: new Date(),
-            });
-            return;
-          }
-
-          let message = 'Active extensions:\n\n';
-          for (const ext of activeExtensions) {
-            message += `  - \u001b[36m${ext.name} (v${ext.version})\u001b[0m\n`;
-          }
-          // Make sure to reset any ANSI formatting at the end to prevent it from affecting the terminal
-          message += '\u001b[0m';
-
-          addMessage({
-            type: MessageType.INFO,
-            content: message,
-            timestamp: new Date(),
-          });
-        },
-      },
-      {
-        name: 'tools',
-        description: 'list available LLxprt Code tools',
-        action: async (_context: CommandContext, args: string) => {
-          // Check if the args includes a specific flag to control description visibility
-          const [subCommand, ...rest] = args?.split(' ') || [];
-          const remainingArgs = rest.join(' ');
-          let useShowDescriptions = showToolDescriptions;
-          if (subCommand === 'desc' || subCommand === 'descriptions') {
-            useShowDescriptions = true;
-          } else if (
-            subCommand === 'nodesc' ||
-            subCommand === 'nodescriptions'
-          ) {
-            useShowDescriptions = false;
-          } else if (
-            remainingArgs === 'desc' ||
-            remainingArgs === 'descriptions'
-          ) {
-            useShowDescriptions = true;
-          } else if (
-            remainingArgs === 'nodesc' ||
-            remainingArgs === 'nodescriptions'
-          ) {
-            useShowDescriptions = false;
-          }
-
-          const toolRegistry = await config?.getToolRegistry();
-          const tools = toolRegistry?.getAllTools();
-          if (!tools) {
-            addMessage({
-              type: MessageType.ERROR,
-              content: 'Could not retrieve tools.',
-              timestamp: new Date(),
-            });
-            return;
-          }
-
-          // Filter out MCP tools by checking if they have a serverName property
-          const geminiTools = tools.filter((tool) => !('serverName' in tool));
-
-          let message = 'Available Gemini CLI tools:\n\n';
-
-          if (geminiTools.length > 0) {
-            geminiTools.forEach((tool) => {
-              if (useShowDescriptions && tool.description) {
-                // Format tool name in cyan using simple ANSI cyan color
-                message += `  - ${ansi.accentCyan(`${tool.displayName} (${tool.name})`)}:\n`;
-
-                // Handle multi-line descriptions by properly indenting and preserving formatting
-                const descLines = tool.description.trim().split('\n');
-
-                // If there are multiple lines, add proper indentation for each line
-                if (descLines) {
-                  for (const descLine of descLines) {
-                    message += `      ${ansi.accentGreen(descLine)}\n`;
-                  }
-                }
-              } else {
-                // Use cyan color for the tool name even when not showing descriptions
-                message += `  - ${ansi.accentCyan(tool.displayName)}\n`;
-              }
-            });
-          } else {
-            message += '  No tools available\n';
-          }
-          message += '\n';
-
-          addMessage({
-            type: MessageType.INFO,
-            content: message,
-            timestamp: new Date(),
-          });
-        },
-      },
-      {
-        name: 'bug',
-        description: 'submit a bug report',
-        action: async (_context: CommandContext, args: string) => {
-          const bugDescription = args?.trim() || '';
-
-          const osVersion = `${process.platform} ${process.version}`;
-          let sandboxEnv = 'no sandbox';
-          if (process.env.SANDBOX && process.env.SANDBOX !== 'sandbox-exec') {
-            sandboxEnv = process.env.SANDBOX.replace(/^gemini-(?:code-)?/, '');
-          } else if (process.env.SANDBOX === 'sandbox-exec') {
-            sandboxEnv = `sandbox-exec (${
-              process.env.SEATBELT_PROFILE || 'unknown'
-            })`;
-          }
-          const modelVersion = config?.getModel() || 'Unknown';
-          const cliVersion = await getCliVersion();
-          const memoryUsage = formatMemoryUsage(process.memoryUsage().rss);
-
-          const info = `
-*   **CLI Version:** ${cliVersion}
-*   **Git Commit:** ${GIT_COMMIT_INFO}
-*   **Operating System:** ${osVersion}
-*   **Sandbox Environment:** ${sandboxEnv}
-*   **Model Version:** ${modelVersion}
-*   **Memory Usage:** ${memoryUsage}
-`;
-
-          let bugReportUrl =
-            'https://github.com/acoliver/llxprt-code/issues/new?template=bug_report.yml&title={title}&info={info}';
-          const bugCommand = config?.getBugCommand();
-          if (bugCommand?.urlTemplate) {
-            bugReportUrl = bugCommand.urlTemplate;
-          }
-          bugReportUrl = bugReportUrl
-            .replace('{title}', encodeURIComponent(bugDescription))
-            .replace('{info}', encodeURIComponent(info));
-
-          addMessage({
-            type: MessageType.INFO,
-            content: `To submit your bug report, please open the following URL in your browser:\n${bugReportUrl}`,
-            timestamp: new Date(),
-          });
-          (async () => {
-            try {
-              await open(bugReportUrl);
-            } catch (error) {
-              const errorMessage =
-                error instanceof Error ? error.message : String(error);
-              addMessage({
-                type: MessageType.ERROR,
-                content: `Could not open URL in browser: ${errorMessage}`,
-                timestamp: new Date(),
-              });
-            }
-          })();
-        },
-      },
-    ];
-
-    if (config?.getCheckpointingEnabled()) {
-      commands.push({
-        name: 'restore',
-        description:
-          'restore a tool call. This will reset the conversation and file history to the state it was in when the tool call was suggested',
-        completion: async () => {
-          const checkpointDir = config?.getProjectTempDir()
-            ? path.join(config.getProjectTempDir(), 'checkpoints')
-            : undefined;
-          if (!checkpointDir) {
-            return [];
-          }
-          try {
-            const files = await fs.readdir(checkpointDir);
-            return files
-              .filter((file) => file.endsWith('.json'))
-              .map((file) => file.replace('.json', ''));
-          } catch (_err) {
-            return [];
-          }
-        },
-        action: async (_context: CommandContext, args: string) => {
-          const subCommand = args?.split(' ')[0];
-          const checkpointDir = config?.getProjectTempDir()
-            ? path.join(config.getProjectTempDir(), 'checkpoints')
-            : undefined;
-
-          if (!checkpointDir) {
-            addMessage({
-              type: MessageType.ERROR,
-              content: 'Could not determine the .llxprt directory path.',
-              timestamp: new Date(),
-            });
-            return;
-          }
-
-          try {
-            // Ensure the directory exists before trying to read it.
-            await fs.mkdir(checkpointDir, { recursive: true });
-            const files = await fs.readdir(checkpointDir);
-            const jsonFiles = files.filter((file) => file.endsWith('.json'));
-
-            if (!subCommand) {
-              if (jsonFiles.length === 0) {
-                addMessage({
-                  type: MessageType.INFO,
-                  content: 'No restorable tool calls found.',
-                  timestamp: new Date(),
-                });
-                return;
-              }
-              const truncatedFiles = jsonFiles.map((file) => {
-                const components = file.split('.');
-                if (components.length <= 1) {
-                  return file;
-                }
-                components.pop();
-                return components.join('.');
-              });
-              const fileList = truncatedFiles.join('\n');
-              addMessage({
-                type: MessageType.INFO,
-                content: `Available tool calls to restore:\n\n${fileList}`,
-                timestamp: new Date(),
-              });
-              return;
-            }
-
-            const selectedFile = subCommand.endsWith('.json')
-              ? subCommand
-              : `${subCommand}.json`;
-
-            if (!jsonFiles.includes(selectedFile)) {
-              addMessage({
-                type: MessageType.ERROR,
-                content: `File not found: ${selectedFile}`,
-                timestamp: new Date(),
-              });
-              return;
-            }
-
-            const filePath = path.join(checkpointDir, selectedFile);
-            const data = await fs.readFile(filePath, 'utf-8');
-            const toolCallData = JSON.parse(data);
-
-            if (toolCallData.history) {
-              loadHistory(toolCallData.history);
-            }
-
-            if (toolCallData.clientHistory) {
-              await config
-                ?.getGeminiClient()
-                ?.setHistory(toolCallData.clientHistory);
-            }
-
-            if (toolCallData.commitHash) {
-              await gitService?.restoreProjectFromSnapshot(
-                toolCallData.commitHash,
-              );
-              addMessage({
-                type: MessageType.INFO,
-                content: `Restored project to the state before the tool call.`,
-                timestamp: new Date(),
-              });
-            }
-
-            return {
-              type: 'tool',
-              toolName: toolCallData.toolCall.name,
-              toolArgs: toolCallData.toolCall.args,
-            };
-          } catch (error) {
-            addMessage({
-              type: MessageType.ERROR,
-              content: `Could not read restorable tool calls. This is the error: ${error}`,
-              timestamp: new Date(),
-            });
-          }
-        },
-      });
-    }
-    return commands;
-  }, [
-    addMessage,
-    openAuthDialog,
-    config,
-    session,
-    gitService,
-    loadHistory,
-    showToolDescriptions,
-  ]);
 
   const handleSlashCommand = useCallback(
     async (
