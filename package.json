--- conflicted
+++ resolved
@@ -81,14 +81,9 @@
     "react-devtools-core": "^4.28.5",
     "typescript-eslint": "^8.30.1",
     "vitest": "^3.2.4",
-<<<<<<< HEAD
-    "yargs": "^17.7.2"
+    "yargs": "^18.0.0"
   },
   "dependencies": {
-    "@google/gemini-cli": "^0.1.1",
-    "openai": "^5.7.0"
-=======
-    "yargs": "^18.0.0"
->>>>>>> 97cc1e64
+    "openai": "^4.73.3"
   }
 }