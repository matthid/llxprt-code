--- conflicted
+++ resolved
@@ -1,11 +1,6 @@
 {
-<<<<<<< HEAD
   "name": "@vybestack/llxprt-code",
-  "version": "0.1.13",
-=======
-  "name": "@google/gemini-cli",
   "version": "0.1.14",
->>>>>>> 3a224d49
   "engines": {
     "node": ">=24"
   },
@@ -19,11 +14,7 @@
     "url": "git+https://github.com/acoliver/llxprt-code.git"
   },
   "config": {
-<<<<<<< HEAD
-    "sandboxImageUri": "ghcr.io/acoliver/llxprt-code/sandbox:0.1.13"
-=======
-    "sandboxImageUri": "us-docker.pkg.dev/gemini-code-dev/gemini-cli/sandbox:0.1.14"
->>>>>>> 3a224d49
+    "sandboxImageUri": "ghcr.io/acoliver/llxprt-code/sandbox:0.1.14"
   },
   "scripts": {
     "start": "node scripts/start.js",
@@ -70,11 +61,8 @@
     "@types/micromatch": "^4.0.9",
     "@types/mime-types": "^3.0.1",
     "@types/minimatch": "^5.1.2",
-<<<<<<< HEAD
+    "@types/mock-fs": "^4.13.4",
     "@types/node": "^24.0.13",
-=======
-    "@types/mock-fs": "^4.13.4",
->>>>>>> 3a224d49
     "@types/shell-quote": "^1.7.5",
     "@vitest/coverage-v8": "^3.1.1",
     "concurrently": "^9.2.0",
@@ -99,6 +87,7 @@
     "yargs": "^18.0.0"
   },
   "dependencies": {
+    "execa": "^9.6.0",
     "fast-uri": "^3.0.6",
     "openai": "^5.10.1",
     "path-scurry": "^2.0.0"
