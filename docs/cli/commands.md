--- conflicted
+++ resolved
@@ -17,17 +17,11 @@
     - **`save`**
       - **Description:** Saves the current conversation history. You must add a `<tag>` for identifying the conversation state.
       - **Usage:** `/chat save <tag>`
-<<<<<<< HEAD
-      - **Details on Checkpoint Location:** The default locations for saved chat checkpoints are:
-        - Linux/macOS: `~/.llxprt/tmp/{project-hash}/`
-        - Windows: `C:\Users\<YourUsername>\.llxprt\tmp\{project-hash}\`
-        - When you run `/chat list`, the CLI only scans these specific directories to find available checkpoints.
-=======
       - **Details on Checkpoint Location:**
         - Linux: `/home/username/.llxprt/tmp/{project-hash}/checkpoint-{tag}.json`
         - macOS: `/Users/username/.llxprt/tmp/{project-hash}/checkpoint-{tag}.json`
         - Windows: `C:\Users\username\.llxprt\tmp\{project-hash}\checkpoint-{tag}.json`
->>>>>>> 4e69ea96
+        - When you run `/chat list`, the CLI only scans these specific directories to find available checkpoints.
         - **Note:** These checkpoints are for manually saving and resuming conversation states. For automatic checkpoints created before file modifications, see the [Checkpointing documentation](../checkpointing.md).
     - **`resume`**
       - **Description:** Resumes a conversation from a previous save.
@@ -154,17 +148,6 @@
 
 - **`/quit`** (or **`/exit`**)
   - **Description:** Exit LLxprt Code.
-
-- **`/vim`**
-  - **Description:** Toggle vim mode on or off. When vim mode is enabled, the input area supports vim-style navigation and editing commands in both NORMAL and INSERT modes.
-  - **Features:**
-    - **NORMAL mode:** Navigate with `h`, `j`, `k`, `l`; jump by words with `w`, `b`, `e`; go to line start/end with `0`, `$`, `^`; go to specific lines with `G` (or `gg` for first line)
-    - **INSERT mode:** Standard text input with escape to return to NORMAL mode
-    - **Editing commands:** Delete with `x`, change with `c`, insert with `i`, `a`, `o`, `O`; complex operations like `dd`, `cc`, `dw`, `cw`
-    - **Count support:** Prefix commands with numbers (e.g., `3h`, `5w`, `10G`)
-    - **Repeat last command:** Use `.` to repeat the last editing operation
-    - **Persistent setting:** Vim mode preference is saved to `~/.llxprt/settings.json` and restored between sessions
-  - **Status indicator:** When enabled, shows `[NORMAL]` or `[INSERT]` in the footer
 
 - **`/vim`**
   - **Description:** Toggle vim mode on or off. When vim mode is enabled, the input area supports vim-style navigation and editing commands in both NORMAL and INSERT modes.
